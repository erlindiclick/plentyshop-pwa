--- conflicted
+++ resolved
@@ -19,11 +19,7 @@
             :rating-count="productGetters.getTotalReviews(product)"
             :rating="productGetters.getAverageRating(product)"
             :price="actualPrice(product)"
-<<<<<<< HEAD
-            :image-url="addWebpExtension(getImageForViewport(product, 'Whislist'))"
-=======
-            :image-url="addModernImageExtension(productGetters.getMiddleImage(product))"
->>>>>>> e37b76df
+            :image-url="addModernImageExtension(getImageForViewport(product, 'Whislist'))"
             :image-alt="productGetters.getName(product) ?? ''"
             :slug="productGetters.getSlug(product) + `-${productGetters.getId(product)}`"
             :priority="index === 0"
@@ -63,11 +59,7 @@
   withHeader: true,
 });
 
-<<<<<<< HEAD
-const { addWebpExtension, getImageForViewport } = useImageUrl();
-=======
-const { addModernImageExtension } = useModernImage();
->>>>>>> e37b76df
+const { addModernImageExtension, getImageForViewport } = useImageUrl();
 
 const actualPrice = (product: Product): number => {
   const price = productGetters.getPrice(product);
