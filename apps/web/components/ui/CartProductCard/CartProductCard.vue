<template>
  <div
    class="relative flex border-neutral-200 border-b hover:shadow-[rgba(17,_17,_26,_0.1)_0px_0px_12px] min-w-[320px] p-4 last:mb-0"
    data-testid="cart-product-card"
  >
    <div class="relative overflow-hidden rounded-md w-[100px] sm:w-[176px]">
      <SfLink :tag="NuxtLink" :to="path" class="flex items-center justify-center">
        <NuxtImg
          ref="img"
          :src="addModernImageExtension(cartItemImage) || '/images/placeholder.png'"
          :alt="cartItemImage || ''"
          width="300"
          height="300"
          loading="lazy"
          class="w-full h-auto border rounded-md border-neutral-200"
        />
        <SfLoaderCircular v-if="!imageLoaded" class="absolute" size="sm" />
      </SfLink>
    </div>
    <div class="flex flex-col pl-4 min-w-[180px] flex-1">
      <SfLink
        :tag="NuxtLink"
        :to="path"
        variant="secondary"
        class="no-underline typography-text-sm sm:typography-text-lg"
      >
        {{ cartGetters.getItemName(cartItem) }}
      </SfLink>

      <div v-if="!cartItem.variation?.bundleComponents">
        {{ n(cartGetters.getCartItemPrice(cartItem), 'currency') }}
      </div>

      <UiBadges v-if="cartItem.variation" :product="cartItem.variation" :use-availability="true" />

      <div v-if="!cartItem.variation?.bundleComponents">
        <div v-if="cartItem.variation" class="mt-2">
          <BasePrice
            v-if="productGetters.showPricePerUnit(cartItem.variation)"
            :base-price="basePriceSingleValue"
            :unit-content="productGetters.getUnitContent(cartItem.variation)"
            :unit-name="productGetters.getUnitName(cartItem.variation)"
          />
        </div>
        <div class="my-2">
          <ul class="text-xs font-normal leading-5 sm:typography-text-sm text-neutral-700">
            <li v-for="attribute in cartGetters.getItemAttributes(cartItem)" :key="attribute.name">
              <span class="mr-1">{{ attribute.label }}:</span>
              <span class="font-medium">{{ attribute.value }}</span>
            </li>
          </ul>

          <div
            class="text-xs font-normal leading-5 sm:typography-text-sm text-neutral-700"
            v-if="cartItem.basketItemOrderParams.length > 0"
          >
            <div class="text-[15px]">{{ t('orderProperties.additionalCostsPerItem') }}:</div>
            <ul>
              <CartOrderProperty
                v-for="property in cartItem.basketItemOrderParams"
                :key="property.propertyId"
                :cart-item="cartItem"
                :basket-item-order-param="property"
              />
            </ul>
          </div>
        </div>
      </div>
      <div v-if="cartItem.variation?.bundleComponents" class="my-2 mb-6">
        <div v-for="(item, index) in cartItem.variation.bundleComponents" :key="index">
          <SfLink
            :tag="NuxtLink"
            v-if="productBundleGetters.isItemBundleSalable(item)"
            :to="localePath(productBundleGetters.getBundleItemUrl(item))"
            variant="secondary"
            class="no-underline typography-text-sm"
          >
            <p>
              {{ productBundleGetters.getBundleItemQuantity(item) }}x
              <span class="underline px-1 h-">{{ productBundleGetters.getBundleItemName(item) }}</span>
            </p>
          </SfLink>
          <p class="text-sm" v-else>
            {{ productBundleGetters.getBundleItemQuantity(item) }}x
            <span class="px-1 h-">{{ productBundleGetters.getBundleItemName(item) }}</span>
          </p>
        </div>
      </div>

      <div class="items-start sm:items-center sm:mt-auto flex flex-col sm:flex-row">
        <span
          v-if="currentFullPrice"
          class="text-secondary-700 sm:order-1 font-bold typography-text-sm sm:typography-text-lg sm:ml-auto"
        >
          {{ n(currentFullPrice || 0, 'currency') }}
        </span>
        <UiQuantitySelector
          :disabled="disabled"
          @change-quantity="debounceQuantity"
          :value="cartGetters.getItemQty(cartItem)"
          :min-value="1"
          class="mt-4 sm:mt-0"
        />
      </div>
    </div>
    <SfLoaderCircular v-if="deleteLoading" />

    <SfButton
      v-else-if="!disabled"
      @click="deleteItem"
      square
      variant="tertiary"
      size="sm"
      class="absolute top-2 right-2 bg-white"
    >
      <SfIconClose size="sm" />
    </SfButton>
  </div>
</template>

<script setup lang="ts">
import { productGetters, productBundleGetters, cartGetters } from '@plentymarkets/shop-sdk';
import { SfLink, SfLoaderCircular, SfIconClose, SfButton } from '@storefront-ui/vue';
import _ from 'lodash';
import type { CartProductCardProps } from '~/components/ui/CartProductCard/types';

<<<<<<< HEAD
const { addWebpExtension, getImageForViewport } = useImageUrl();
=======
const { addModernImageExtension } = useModernImage();
>>>>>>> e37b76df
const { setCartItemQuantity, deleteCartItem } = useCart();
const { send } = useNotification();
const { t, n } = useI18n();
const localePath = useLocalePath();
const imageLoaded = ref(false);
const img = ref();
const deleteLoading = ref(false);
const emit = defineEmits(['load']);

const props = withDefaults(defineProps<CartProductCardProps>(), {
  disabled: false,
});

onMounted(() => {
  const imgElement = (img.value?.$el as HTMLImageElement) || null;

  if (imgElement) {
    if (!imageLoaded.value) {
      if (imgElement.complete) imageLoaded.value = true;
      imgElement.addEventListener('load', () => (imageLoaded.value = true));
    }

    nextTick(() => {
      if (!imgElement.complete) emit('load');
    });
  }
});

const changeQuantity = async (quantity: string) => {
  await setCartItemQuantity({
    quantity: Number(quantity),
    cartItemId: props.cartItem.id,
    productId: props.cartItem.variationId,
  });
};
const deleteItem = async () => {
  deleteLoading.value = true;
  await deleteCartItem({
    cartItemId: props.cartItem.id,
  });
  send({ message: t('deletedFromCart'), type: 'positive' });
  deleteLoading.value = false;
};

const currentFullPrice = computed(() => {
  return cartGetters.getCartItemPrice(props.cartItem) * cartGetters.getItemQty(props.cartItem);
});
const cartItemImage = computed(() => {
  if (props.cartItem && props.cartItem.variation) {
    return getImageForViewport(props.cartItem.variation, 'CartProductCard');
  }
  return '';
});

const debounceQuantity = _.debounce(changeQuantity, 500);

const NuxtLink = resolveComponent('NuxtLink');

const basePriceSingleValue = computed(() =>
  props.cartItem?.variation
    ? productGetters.getGraduatedPriceByQuantity(props.cartItem.variation, props.cartItem.quantity)?.baseSinglePrice ??
      productGetters.getDefaultBaseSinglePrice(props.cartItem.variation)
    : 0,
);

const path = computed(() => localePath('/' + cartGetters.getProductPath(props.cartItem)));
</script><|MERGE_RESOLUTION|>--- conflicted
+++ resolved
@@ -124,11 +124,7 @@
 import _ from 'lodash';
 import type { CartProductCardProps } from '~/components/ui/CartProductCard/types';
 
-<<<<<<< HEAD
-const { addWebpExtension, getImageForViewport } = useImageUrl();
-=======
-const { addModernImageExtension } = useModernImage();
->>>>>>> e37b76df
+const { addModernImageExtension, getImageForViewport } = useImageUrl();
 const { setCartItemQuantity, deleteCartItem } = useCart();
 const { send } = useNotification();
 const { t, n } = useI18n();
