--- conflicted
+++ resolved
@@ -29,7 +29,6 @@
       >
         {{ cartGetters.getItemName(cartItem) }}
       </SfLink>
-<<<<<<< HEAD
       <div>
         <BasePrice
           :base-price="productGetters.getDefaultBasePrice(cartItem.variation)"
@@ -37,15 +36,6 @@
           :unit-name="productGetters.getUnitName(cartItem.variation)"
         />
       </div>
-      <!--      <div class="my-2 sm:mb-0">-->
-      <!--        <ul class="text-xs font-normal leading-5 sm:typography-text-sm text-neutral-700">-->
-      <!--          <li v-for="attribute in cartGetters.getItemAttributes(cartItem)" :key="attribute.name">-->
-      <!--            <span class="mr-1">{{ attribute.name }}:</span>-->
-      <!--            <span class="font-medium">{{ attribute.label }}</span>-->
-      <!--          </li>-->
-      <!--        </ul>-->
-      <!--      </div>-->
-=======
       <div class="my-2 sm:mb-0">
         <ul class="text-xs font-normal leading-5 sm:typography-text-sm text-neutral-700">
           <li v-for="attribute in cartGetters.getItemAttributes(cartItem)" :key="attribute.name">
@@ -54,7 +44,6 @@
           </li>
         </ul>
       </div>
->>>>>>> 6bff0347
       <div class="items-start sm:items-center sm:mt-auto flex flex-col sm:flex-row">
         <span
           v-if="prices.special"
