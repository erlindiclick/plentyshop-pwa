<template>
  <section
    class="p-4 xl:p-6 md:border md:border-neutral-100 md:shadow-lg md:rounded-md md:sticky md:top-40"
    data-testid="purchase-card"
  >
    <h1 class="mb-1 font-bold typography-headline-4" data-testid="product-name">
      {{ productGetters.getName(product) }}
    </h1>
    <div class="my-1">
      <span class="mr-2 text-secondary-700 font-bold font-headings text-2xl" data-testid="price">
        {{ $n(actualPrice, 'currency') }}
      </span>
      <span
        v-if="productGetters.getPrice(product)?.special"
        class="text-base font-normal text-neutral-500 line-through"
      >
        {{ $n(productGetters.getRegularPrice(product), 'currency') }}
      </span>
    </div>
    <div class="inline-flex items-center mt-4 mb-2">
      <SfRating size="xs" :value="productGetters.getAverageRating(reviewAverage)" :max="5" />
      <SfCounter class="ml-1" size="xs">{{ productGetters.getTotalReviews(reviewAverage) }}</SfCounter>
      <SfLink variant="secondary" @click="scrollToReviews" class="ml-2 text-xs text-neutral-500 cursor-pointer">
        {{ $t('showAllReviews') }}
      </SfLink>
    </div>
    <div
      class="mb-4 font-normal typography-text-sm"
      data-testid="product-description"
      v-html="productGetters.getShortDescription(product)"
    ></div>
    <div class="mb-2">
      <ProductProperties v-if="product" :product="product" />
    </div>
    <div class="py-4">
<<<<<<< HEAD
      <!--
      <UiTag class="w-full mb-4">
        <SfIconShoppingCartCheckout />
        {{ $t('numberInCart', { count: 1 }) }}
      </UiTag> -->

      <div class="flex mb-4">
        <SfButton type="button" size="sm" variant="tertiary">
          <SfIconFavorite size="sm" />
          {{ $t('addToList') }}
        </SfButton>
      </div>

=======
>>>>>>> 363f01f6
      <div class="flex flex-col md:flex-row flex-wrap gap-4">
        <UiQuantitySelector
          :value="quantitySelectorValue"
          @change-quantity="changeQuantity"
          class="min-w-[145px] flex-grow flex-shrink-0 basis-0"
        />
        <SfButton
          type="button"
          size="lg"
          class="flex-grow-[2] flex-shrink basis-auto whitespace-nowrap"
          @click="
            addToCart({
              productId: Number(productGetters.getId(product)),
              quantity: Number(quantitySelectorValue),
            })
          "
        >
          <template #prefix>
            <SfIconShoppingCart size="sm" />
          </template>
          {{ $t('addToCart') }}
        </SfButton>
      </div>
    </div>
  </section>
</template>

<script lang="ts" setup>
import { productGetters } from '@plentymarkets/plentymarkets-sdk/packages/sdk/src';
import { SfButton, SfCounter, SfLink, SfRating, SfIconShoppingCart } from '@storefront-ui/vue';
import type { PurchaseCardProps } from '~/components/ui/PurchaseCard/types';

const props = defineProps<PurchaseCardProps>();

const { product } = toRefs(props);

const { addToCart } = useCart();

const actualPrice = computed(
  () => productGetters.getPrice(product.value)?.special ?? productGetters.getPrice(product.value)?.regular ?? 0,
);

const quantitySelectorValue = ref(1);

const changeQuantity = (quantity: string) => {
  quantitySelectorValue.value = Number(quantity);
};

const isReviewsAccordionOpen = () => {
  const customerReviewsAccordionDetailsElement = document.querySelector('#customerReviewsAccordion')
    ?.firstChild as HTMLDetailsElement;

  return customerReviewsAccordionDetailsElement.open;
};

const openReviewsAccordion = () => {
  const customerReviewsClickElement = document.querySelector('#customerReviewsClick') as HTMLElement;
  customerReviewsClickElement?.click();
};

const scrollToReviewsAccordion = () => {
  const customerReviewsAccordionElement = document.querySelector('#customerReviewsAccordion') as HTMLElement;
  const customerReviewsAccordionElementOffset = customerReviewsAccordionElement?.offsetTop ?? 0;

  const headerElement = document.querySelector('header') as HTMLElement;
  const headerElementOffset = headerElement.offsetHeight ?? 0;

  window.scrollTo({
    top: customerReviewsAccordionElementOffset - headerElementOffset,
    behavior: 'smooth',
  });
};

const scrollToReviews = () => {
  if (!isReviewsAccordionOpen()) {
    openReviewsAccordion();
  }

  scrollToReviewsAccordion();
};
</script><|MERGE_RESOLUTION|>--- conflicted
+++ resolved
@@ -33,22 +33,6 @@
       <ProductProperties v-if="product" :product="product" />
     </div>
     <div class="py-4">
-<<<<<<< HEAD
-      <!--
-      <UiTag class="w-full mb-4">
-        <SfIconShoppingCartCheckout />
-        {{ $t('numberInCart', { count: 1 }) }}
-      </UiTag> -->
-
-      <div class="flex mb-4">
-        <SfButton type="button" size="sm" variant="tertiary">
-          <SfIconFavorite size="sm" />
-          {{ $t('addToList') }}
-        </SfButton>
-      </div>
-
-=======
->>>>>>> 363f01f6
       <div class="flex flex-col md:flex-row flex-wrap gap-4">
         <UiQuantitySelector
           :value="quantitySelectorValue"
