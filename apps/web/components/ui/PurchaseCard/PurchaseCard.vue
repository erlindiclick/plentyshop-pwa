--- conflicted
+++ resolved
@@ -6,19 +6,8 @@
     <h1 class="mb-1 font-bold typography-headline-4" data-testid="product-name">
       {{ productGetters.getName(product) }}
     </h1>
-<<<<<<< HEAD
     <Price :price="productGetters.getPrice(product)" />
     <!-- {{ product }} -->
-=======
-    <div class="my-1">
-      <span class="mr-2 text-secondary-700 font-bold font-headings text-2xl" data-testid="price">
-        {{ $n(actualPrice, 'currency') }}
-      </span>
-      <span v-if="showCrossPrice" class="text-base font-normal text-neutral-500 line-through">
-        {{ $n(productGetters.getRegularPrice(product), 'currency') }}
-      </span>
-    </div>
->>>>>>> 479834f4
     <LowestPrice :product="product" />
     <div v-if="productGetters.showPricePerUnit(product)">
       <BasePrice
@@ -85,16 +74,6 @@
 
 const { addToCart, loading } = useCart();
 
-<<<<<<< HEAD
-=======
-const actualPrice = computed(
-  () => productGetters.getPrice(product.value)?.special ?? productGetters.getPrice(product.value)?.regular ?? 0,
-);
-const showCrossPrice = computed(
-  () => productGetters.getPrice(product.value)?.special && productGetters.getRegularPrice(product.value) > 0,
-);
-
->>>>>>> 479834f4
 const quantitySelectorValue = ref(1);
 
 const changeQuantity = (quantity: string) => {
