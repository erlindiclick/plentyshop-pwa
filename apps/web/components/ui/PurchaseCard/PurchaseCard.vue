--- conflicted
+++ resolved
@@ -33,23 +33,14 @@
       :old-price="productGetters.getPrice(product).regular ?? 0"
     />
     <LowestPrice :product="product" />
-<<<<<<< HEAD
     <BasePrice
       v-if="productGetters.showPricePerUnit(product)"
       :base-price="basePriceSingleValue"
       :unit-content="productGetters.getUnitContent(product)"
       :unit-name="productGetters.getUnitName(product)"
     />
-=======
-    <div v-if="productGetters.showPricePerUnit(product)">
-      <BasePrice
-        :base-price="basePriceSingleValue"
-        :unit-content="productGetters.getUnitContent(product)"
-        :unit-name="productGetters.getUnitName(product)"
-      />
-    </div>
     <UiBadges class="mt-4" :product="product" :use-availability="true" />
->>>>>>> ab20ce21
+
     <div class="inline-flex items-center mt-4 mb-2">
       <SfRating size="xs" :value="reviewGetters.getAverageRating(reviewAverage)" :max="5" />
       <SfCounter class="ml-1" size="xs">{{ reviewGetters.getTotalReviews(reviewAverage) }}</SfCounter>
