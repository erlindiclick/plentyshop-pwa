<template>
  <section
    class="p-4 xl:p-6 md:border md:border-neutral-100 md:shadow-lg md:rounded-md md:sticky md:top-40"
    data-testid="purchase-card"
  >
    <h1 class="mb-1 font-bold typography-headline-4" data-testid="product-name">
      {{ productGetters.getName(product) }}
    </h1>
    <div class="my-1">
      <span class="mr-2 text-secondary-700 font-bold font-headings text-2xl" data-testid="price">
        {{ $n(actualPrice, 'currency') }}
      </span>
      <span
        v-if="productGetters.getPrice(product)?.special"
        class="text-base font-normal text-neutral-500 line-through"
      >
        {{ $n(productGetters.getRegularPrice(product), 'currency') }}
      </span>
    </div>
<<<<<<< HEAD
    <LowestPrice :product="product" />
    <div>
=======
    <div v-if="productGetters.showPricePerUnit(product)">
>>>>>>> 0d21aa2c
      <BasePrice
        :base-price="productGetters.getDefaultBasePrice(product)"
        :unit-content="productGetters.getUnitContent(product)"
        :unit-name="productGetters.getUnitName(product)"
      />
    </div>
    <div class="inline-flex items-center mt-4 mb-2">
      <SfRating size="xs" :value="productGetters.getAverageRating(reviewAverage)" :max="5" />
      <SfCounter class="ml-1" size="xs">{{ productGetters.getTotalReviews(reviewAverage) }}</SfCounter>
      <SfLink variant="secondary" @click="scrollToReviews" class="ml-2 text-xs text-neutral-500 cursor-pointer">
        {{ $t('showAllReviews') }}
      </SfLink>
    </div>
    <div
      class="mb-4 font-normal typography-text-sm"
      data-testid="product-description"
      v-html="productGetters.getShortDescription(product)"
    ></div>
    <div class="mb-2">
      <AttributeSelect v-if="product" :product="product" />
    </div>
    <div class="py-4">
      <div class="flex flex-col md:flex-row flex-wrap gap-4">
        <UiQuantitySelector
          :value="quantitySelectorValue"
          @change-quantity="changeQuantity"
          class="min-w-[145px] flex-grow flex-shrink-0 basis-0"
        />
        <SfButton
          type="button"
          size="lg"
          class="flex-grow-[2] flex-shrink basis-auto whitespace-nowrap"
          @click="
            addToCart({
              productId: Number(productGetters.getId(product)),
              quantity: Number(quantitySelectorValue),
            })
          "
          :disabled="loading"
        >
          <template #prefix v-if="!loading">
            <SfIconShoppingCart size="sm" />
          </template>
          <SfLoaderCircular v-if="loading" class="flex justify-center items-center" size="sm" />
          <span v-else>
            {{ $t('addToCart') }}
          </span>
        </SfButton>
      </div>
    </div>
  </section>
</template>

<script lang="ts" setup>
import { productGetters } from '@plentymarkets/plentymarkets-sdk/packages/sdk/src';
import { SfButton, SfCounter, SfLink, SfRating, SfIconShoppingCart, SfLoaderCircular } from '@storefront-ui/vue';
import type { PurchaseCardProps } from '~/components/ui/PurchaseCard/types';

const props = defineProps<PurchaseCardProps>();

const { product } = toRefs(props);

const { addToCart, loading } = useCart();

const actualPrice = computed(
  () => productGetters.getPrice(product.value)?.special ?? productGetters.getPrice(product.value)?.regular ?? 0,
);

const quantitySelectorValue = ref(1);

const changeQuantity = (quantity: string) => {
  quantitySelectorValue.value = Number(quantity);
};

const isReviewsAccordionOpen = () => {
  const customerReviewsAccordionDetailsElement = document.querySelector('#customerReviewsAccordion')
    ?.firstChild as HTMLDetailsElement;

  return customerReviewsAccordionDetailsElement.open;
};

const openReviewsAccordion = () => {
  const customerReviewsClickElement = document.querySelector('#customerReviewsClick') as HTMLElement;
  customerReviewsClickElement?.click();
};

const scrollToReviewsAccordion = () => {
  const customerReviewsAccordionElement = document.querySelector('#customerReviewsAccordion') as HTMLElement;
  const customerReviewsAccordionElementOffset = customerReviewsAccordionElement?.offsetTop ?? 0;

  const headerElement = document.querySelector('header') as HTMLElement;
  const headerElementOffset = headerElement.offsetHeight ?? 0;

  window.scrollTo({
    top: customerReviewsAccordionElementOffset - headerElementOffset,
    behavior: 'smooth',
  });
};

const scrollToReviews = () => {
  if (!isReviewsAccordionOpen()) {
    openReviewsAccordion();
  }

  scrollToReviewsAccordion();
};
</script><|MERGE_RESOLUTION|>--- conflicted
+++ resolved
@@ -17,12 +17,8 @@
         {{ $n(productGetters.getRegularPrice(product), 'currency') }}
       </span>
     </div>
-<<<<<<< HEAD
     <LowestPrice :product="product" />
-    <div>
-=======
     <div v-if="productGetters.showPricePerUnit(product)">
->>>>>>> 0d21aa2c
       <BasePrice
         :base-price="productGetters.getDefaultBasePrice(product)"
         :unit-content="productGetters.getUnitContent(product)"
