--- conflicted
+++ resolved
@@ -53,11 +53,7 @@
       v-html="productGetters.getShortDescription(product)"
     ></div>
     <OrderProperties v-if="product" :product="product" />
-<<<<<<< HEAD
-    <AttributeSelect v-if="product" class="mb-2" :product="product" />
-=======
     <ProductAttributes v-if="product" :product="product" />
->>>>>>> e68232e6
     <GraduatedPriceList v-if="product" :product="product" :count="quantitySelectorValue" />
 
     <div class="py-4">
