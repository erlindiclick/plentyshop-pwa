--- conflicted
+++ resolved
@@ -82,13 +82,6 @@
 
 const quantitySelectorValue = ref(1);
 
-<<<<<<< HEAD
-</script>
-
-
-
-
-=======
 const changeQuantity = (quantity: string) => {
   quantitySelectorValue.value = Number(quantity);
 };
@@ -97,4 +90,7 @@
   () => productGetters.getPrice(product.value)?.special || productGetters.getPrice(product.value)?.regular || 0,
 );
 </script>
->>>>>>> 4830cb10
+
+
+
+
