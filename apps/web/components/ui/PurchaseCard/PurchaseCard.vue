<template>
  <section
    class="p-4 xl:p-6 md:border md:border-neutral-100 md:shadow-lg md:rounded-md md:sticky md:top-40"
    data-testid="purchase-card"
  >
    <h1 class="mb-1 font-bold typography-headline-4" data-testid="product-name">
      {{ productGetters.getName(product) }}
    </h1>
<<<<<<< HEAD
    <div class="my-1">
      <span class="mr-2 text-secondary-700 font-bold font-headings text-2xl" data-testid="price">
        {{ $n(actualPrice, 'currency') }}
        <span v-if="showNetPrices">{{ $t('asterisk') }} </span>
      </span>
      <span v-if="showCrossPrice" class="text-base font-normal text-neutral-500 line-through">
        {{ $n(productGetters.getRegularPrice(product), 'currency') }}
      </span>
    </div>
=======
    <Price :price="productGetters.getPrice(product)" />
    <!-- {{ product }} -->
>>>>>>> 98f9a566
    <LowestPrice :product="product" />
    <div v-if="productGetters.showPricePerUnit(product)">
      <BasePrice
        :base-price="productGetters.getDefaultBaseSinglePrice(product)"
        :unit-content="productGetters.getUnitContent(product)"
        :unit-name="productGetters.getUnitName(product)"
      />
    </div>
    <div class="inline-flex items-center mt-4 mb-2">
      <SfRating size="xs" :value="productGetters.getAverageRating(reviewAverage)" :max="5" />
      <SfCounter class="ml-1" size="xs">{{ productGetters.getTotalReviews(reviewAverage) }}</SfCounter>
      <SfLink variant="secondary" @click="scrollToReviews" class="ml-2 text-xs text-neutral-500 cursor-pointer">
        {{ $t('showAllReviews') }}
      </SfLink>
    </div>
    <div
      class="mb-4 font-normal typography-text-sm"
      data-testid="product-description"
      v-html="productGetters.getShortDescription(product)"
    ></div>
    <div class="mb-2">
      <AttributeSelect v-if="product" :product="product" />
    </div>
    <div class="py-4">
      <div class="flex flex-col md:flex-row flex-wrap gap-4">
        <UiQuantitySelector
          :value="quantitySelectorValue"
          @change-quantity="changeQuantity"
          class="min-w-[145px] flex-grow flex-shrink-0 basis-0"
        />
        <SfButton
          type="button"
          size="lg"
          class="flex-grow-[2] flex-shrink basis-auto whitespace-nowrap"
          @click="handleAddToCart"
          :disabled="loading"
        >
          <template #prefix v-if="!loading">
            <SfIconShoppingCart size="sm" />
          </template>
          <SfLoaderCircular v-if="loading" class="flex justify-center items-center" size="sm" />
          <span v-else>
            {{ $t('addToCart') }}
          </span>
        </SfButton>
      </div>
      <div class="mt-4 typography-text-xs flex gap-1">
        <span>{{ $t('asterisk') }}</span>
        <span v-if="showNetPrices">{{ $t('itemExclVAT') }}</span>
        <span v-else>{{ $t('itemInclVAT') }}</span>
        <span>{{ $t('excludedShipping') }}</span>
      </div>
    </div>
  </section>
</template>

<script lang="ts" setup>
import { productGetters } from '@plentymarkets/shop-sdk';
import { SfButton, SfCounter, SfLink, SfRating, SfIconShoppingCart, SfLoaderCircular } from '@storefront-ui/vue';
import type { PurchaseCardProps } from '~/components/ui/PurchaseCard/types';

const runtimeConfig = useRuntimeConfig();
const showNetPrices = runtimeConfig.public.showNetPrices;

const props = defineProps<PurchaseCardProps>();

const { product } = toRefs(props);

const { send } = useNotification();
const { addToCart, loading } = useCart();
const { t } = useI18n();

const quantitySelectorValue = ref(1);

const handleAddToCart = async () => {
  await addToCart({
    productId: Number(productGetters.getId(product.value)),
    quantity: Number(quantitySelectorValue.value),
  });

  send({ message: t('addedToCart'), type: 'positive' });
};

const changeQuantity = (quantity: string) => {
  quantitySelectorValue.value = Number(quantity);
};

const isReviewsAccordionOpen = () => {
  const customerReviewsAccordionDetailsElement = document.querySelector('#customerReviewsAccordion')
    ?.firstChild as HTMLDetailsElement;

  return customerReviewsAccordionDetailsElement.open;
};

const openReviewsAccordion = () => {
  const customerReviewsClickElement = document.querySelector('#customerReviewsClick') as HTMLElement;
  customerReviewsClickElement?.click();
};

const scrollToReviewsAccordion = () => {
  const customerReviewsAccordionElement = document.querySelector('#customerReviewsAccordion') as HTMLElement;
  const customerReviewsAccordionElementOffset = customerReviewsAccordionElement?.offsetTop ?? 0;

  const headerElement = document.querySelector('header') as HTMLElement;
  const headerElementOffset = headerElement.offsetHeight ?? 0;

  window.scrollTo({
    top: customerReviewsAccordionElementOffset - headerElementOffset,
    behavior: 'smooth',
  });
};

const scrollToReviews = () => {
  if (!isReviewsAccordionOpen()) {
    openReviewsAccordion();
  }

  scrollToReviewsAccordion();
};
</script><|MERGE_RESOLUTION|>--- conflicted
+++ resolved
@@ -6,20 +6,7 @@
     <h1 class="mb-1 font-bold typography-headline-4" data-testid="product-name">
       {{ productGetters.getName(product) }}
     </h1>
-<<<<<<< HEAD
-    <div class="my-1">
-      <span class="mr-2 text-secondary-700 font-bold font-headings text-2xl" data-testid="price">
-        {{ $n(actualPrice, 'currency') }}
-        <span v-if="showNetPrices">{{ $t('asterisk') }} </span>
-      </span>
-      <span v-if="showCrossPrice" class="text-base font-normal text-neutral-500 line-through">
-        {{ $n(productGetters.getRegularPrice(product), 'currency') }}
-      </span>
-    </div>
-=======
     <Price :price="productGetters.getPrice(product)" />
-    <!-- {{ product }} -->
->>>>>>> 98f9a566
     <LowestPrice :product="product" />
     <div v-if="productGetters.showPricePerUnit(product)">
       <BasePrice
