--- conflicted
+++ resolved
@@ -6,11 +6,7 @@
     <h1 class="mb-1 font-bold typography-headline-4" data-testid="product-name">
       {{ productGetters.getName(product) }}
     </h1>
-<<<<<<< HEAD
-    <Price :price="productGetters.getPrice(product)" />
-=======
     <Price :price="currentActualPrice" :old-price="productGetters.getPrice(product).regular ?? 0" />
->>>>>>> 4498c829
     <LowestPrice :product="product" />
     <div v-if="productGetters.showPricePerUnit(product)">
       <BasePrice
@@ -65,21 +61,17 @@
           </SfButton>
         </SfTooltip>
       </div>
-<<<<<<< HEAD
       <div class="mt-4 typography-text-xs flex gap-1">
         <span>{{ $t('asterisk') }}</span>
         <span v-if="showNetPrices">{{ $t('itemExclVAT') }}</span>
         <span v-else>{{ $t('itemInclVAT') }}</span>
         <span>{{ $t('excludedShipping') }}</span>
       </div>
-=======
-
       <PayPalExpressButton
         class="mt-4"
         type="SingleItem"
         :value="{ product: product, quantity: quantitySelectorValue }"
       />
->>>>>>> 4498c829
     </div>
   </section>
 </template>
