--- conflicted
+++ resolved
@@ -29,7 +29,6 @@
       <p class="block py-2 font-normal typography-text-xs text-neutral-700 text-justify">
         {{ description }}
       </p>
-<<<<<<< HEAD
       <div class="flex items-center">
         <span class="block pb-2 font-bold typography-text-sm" data-testid="product-card-vertical-price">
           {{ $n(price, 'currency') }}
@@ -42,12 +41,10 @@
         </span>
       </div>
       <div class="mb-2">
-=======
       <span class="block pb-2 font-bold typography-text-sm" data-testid="product-card-vertical-price">
         {{ $n(price, 'currency') }}
       </span>
       <div v-if="showBasePrice" class="mb-2">
->>>>>>> 1a1e7087
         <BasePriceInLine :base-price="basePrice" :unit-content="unitContent" :unit-name="unitName" />
       </div>
       <SfButton
