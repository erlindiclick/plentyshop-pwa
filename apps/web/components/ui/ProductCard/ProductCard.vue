--- conflicted
+++ resolved
@@ -32,13 +32,6 @@
       <p class="block py-2 font-normal typography-text-xs text-neutral-700 text-justify">
         {{ description }}
       </p>
-<<<<<<< HEAD
-      <span class="block pb-2 font-bold typography-text-sm mt-auto" data-testid="product-card-vertical-price">
-        {{ $n(price, 'currency') }}
-        <span v-if="showNetPrices">{{ $t('asterisk') }} </span>
-      </span>
-=======
->>>>>>> 3d46ce39
       <LowestPrice :product="product" />
       <div v-if="showBasePrice" class="mb-2">
         <BasePriceInLine :base-price="basePrice" :unit-content="unitContent" :unit-name="unitName" />
@@ -46,6 +39,7 @@
       <div class="flex items-center mt-auto">
         <span class="block pb-2 font-bold typography-text-sm" data-testid="product-card-vertical-price">
           {{ $n(price, 'currency') }}
+          <span v-if="showNetPrices">{{ $t('asterisk') }} </span>
         </span>
         <span
           v-if="productGetters.getPrice(product)?.special && productGetters.getRegularPrice(product) > 0"
