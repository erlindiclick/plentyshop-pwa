--- conflicted
+++ resolved
@@ -32,7 +32,6 @@
       <p class="block py-2 font-normal typography-text-xs text-neutral-700 text-justify">
         {{ description }}
       </p>
-<<<<<<< HEAD
       <div class="flex items-center">
         <span class="block pb-2 font-bold typography-text-sm" data-testid="product-card-vertical-price">
           {{ $n(price, 'currency') }}
@@ -44,10 +43,7 @@
           {{ $n(productGetters.getRegularPrice(product), 'currency') }}
         </span>
       </div>
-      <span class="block pb-2 font-bold typography-text-sm" data-testid="product-card-vertical-price">
-=======
       <span class="block pb-2 font-bold typography-text-sm mt-auto" data-testid="product-card-vertical-price">
->>>>>>> 700dd563
         {{ $n(price, 'currency') }}
       </span>
       <LowestPrice :product="product" />
