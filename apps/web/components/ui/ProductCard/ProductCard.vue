--- conflicted
+++ resolved
@@ -32,7 +32,6 @@
       <p class="block py-2 font-normal typography-text-xs text-neutral-700 text-justify">
         {{ description }}
       </p>
-<<<<<<< HEAD
       <LowestPrice :product="product" />
       <div v-if="showBasePrice" class="mb-2">
         <BasePriceInLine :base-price="basePrice" :unit-content="unitContent" :unit-name="unitName" />
@@ -51,20 +50,12 @@
       </div>
       <SfButton
         v-if="productGetters.canBeAddedToCartFromCategoryPage(product)"
-        type="button"
         size="sm"
         class="min-w-[80px] w-fit"
         @click="addWithLoader(Number(productGetters.getId(product)))"
         :disabled="loading"
       >
         <template #prefix v-if="!loading">
-=======
-      <span class="block pb-2 font-bold typography-text-sm" data-testid="product-card-vertical-price">
-        ${{ price }}
-      </span>
-      <SfButton size="sm">
-        <template #prefix>
->>>>>>> 560c3f96
           <SfIconShoppingCart size="sm" />
         </template>
         <SfLoaderCircular v-if="loading" class="flex justify-center items-center" size="sm" />
