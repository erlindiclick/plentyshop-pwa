--- conflicted
+++ resolved
@@ -9,9 +9,6 @@
         :product="product"
         :use-availability="isFromWishlist"
       />
-<<<<<<< HEAD
-      <SfLink :tag="NuxtLink" rel="preload" :to="localePath(`${path}/${productSlug}`)" as="image">
-=======
 
       <SfLink
         :tag="NuxtLink"
@@ -20,7 +17,6 @@
         as="image"
         class="flex items-center justify-center"
       >
->>>>>>> e37b76df
         <NuxtImg
           ref="img"
           :src="addModernImageExtension(imageUrl)"
