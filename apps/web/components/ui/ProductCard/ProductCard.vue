<template>
  <div
    class="border border-neutral-200 rounded-md hover:shadow-lg flex flex-col flex-auto flex-shrink-0"
    data-testid="product-card"
  >
    <div class="relative">
      <SfLink :tag="NuxtLink" :to="`${paths.product}${slug}`">
        <NuxtImg
          :src="imageUrl"
          :alt="imageAlt"
          class="object-contain rounded-md aspect-square w-full h-full"
          data-testid="image-slot"
          width="190"
          height="190"
          :loading="lazy && !priority ? 'lazy' : undefined"
          :fetchpriority="priority ? 'high' : undefined"
          :preload="priority"
          format="webp"
        />
      </SfLink>
    </div>
    <div class="p-2 border-t border-neutral-200 typography-text-sm flex flex-col flex-auto">
      <SfLink :tag="NuxtLink" :to="`${paths.product}${slug}`" class="no-underline" variant="secondary">
        {{ name }}
      </SfLink>
      <div class="flex items-center pt-1">
        <!-- <SfRating size="xs" :value="rating ?? 0" :max="5" />
        <SfLink to="#" variant="secondary" :tag="NuxtLink" class="ml-1 no-underline">
          <SfCounter size="xs">{{ ratingCount }}</SfCounter>
        </SfLink> -->
      </div>
      <p class="block py-2 font-normal typography-text-xs text-neutral-700 text-justify">
        {{ description }}
      </p>
      <LowestPrice :product="product" />
      <div v-if="showBasePrice" class="mb-2">
        <BasePriceInLine :base-price="basePrice" :unit-content="unitContent" :unit-name="unitName" />
      </div>
      <div class="flex items-center mt-auto">
        <span class="block pb-2 font-bold typography-text-sm" data-testid="product-card-vertical-price">
<<<<<<< HEAD
          {{ $n(price, 'currency') }}
          <span v-if="showNetPrices">{{ $t('asterisk') }} </span>
=======
          {{ $n(mainPrice, 'currency') }}
>>>>>>> 98f9a566
        </span>
        <span
          v-if="oldPrice && oldPrice !== mainPrice"
          class="text-base typography-text-sm text-neutral-500 line-through ml-3 pb-2"
        >
          {{ $n(oldPrice, 'currency') }}
        </span>
      </div>
      <SfButton
        v-if="productGetters.canBeAddedToCartFromCategoryPage(product)"
        type="button"
        size="sm"
        class="min-w-[80px] w-fit"
        @click="addWithLoader(Number(productGetters.getId(product)))"
        :disabled="loading"
      >
        <template #prefix v-if="!loading">
          <SfIconShoppingCart size="sm" />
        </template>
        <SfLoaderCircular v-if="loading" class="flex justify-center items-center" size="sm" />
        <span v-else>
          {{ $t('addToCartShort') }}
        </span>
      </SfButton>
      <SfButton v-else type="button" :tag="NuxtLink" :to="`${paths.product}${slug}`" size="sm" class="w-fit">
        <span>{{ $t('showArticle') }}</span>
        <template #prefix>
          <SfIconChevronRight size="sm" />
        </template>
      </SfButton>
    </div>
  </div>
</template>

<script setup lang="ts">
import { productGetters } from '@plentymarkets/shop-sdk';
import { SfLink, SfButton, SfIconShoppingCart, SfLoaderCircular } from '@storefront-ui/vue';
import type { ProductCardProps } from '~/components/ui/ProductCard/types';

const { product } = withDefaults(defineProps<ProductCardProps>(), {
  lazy: true,
  imageAlt: '',
});

const { addToCart } = useCart();
const { send } = useNotification();
const { t } = useI18n();
const loading = ref(false);

const runtimeConfig = useRuntimeConfig();
const showNetPrices = runtimeConfig.public.showNetPrices;

const addWithLoader = async (productId: number) => {
  loading.value = true;

  try {
    await addToCart({
      productId: productId,
      quantity: 1,
    });
    send({ message: t('addedToCart'), type: 'positive' });
  } finally {
    loading.value = false;
  }
};
const mainPrice = computed(() => {
  const price = productGetters.getPrice(product);
  if (!price) return 0;

  if (price.special) return price.special;
  if (price.regular) return price.regular;

  return 0;
});
const oldPrice = productGetters.getRegularPrice(product);
const NuxtLink = resolveComponent('NuxtLink');
</script><|MERGE_RESOLUTION|>--- conflicted
+++ resolved
@@ -38,12 +38,8 @@
       </div>
       <div class="flex items-center mt-auto">
         <span class="block pb-2 font-bold typography-text-sm" data-testid="product-card-vertical-price">
-<<<<<<< HEAD
-          {{ $n(price, 'currency') }}
+          {{ $n(mainPrice, 'currency') }}
           <span v-if="showNetPrices">{{ $t('asterisk') }} </span>
-=======
-          {{ $n(mainPrice, 'currency') }}
->>>>>>> 98f9a566
         </span>
         <span
           v-if="oldPrice && oldPrice !== mainPrice"
