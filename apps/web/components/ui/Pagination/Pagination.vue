--- conflicted
+++ resolved
@@ -162,18 +162,13 @@
 import { SfButton, SfIconChevronLeft, SfIconChevronRight, usePagination } from '@storefront-ui/vue';
 import type { PaginationProps } from '~/components/ui/Pagination/types';
 
-<<<<<<< HEAD
 const { updatePage } = useCategoryFilter();
 
 const props = withDefaults(defineProps<PaginationProps>(), {
   disabled: false,
 });
 const { currentPage, pageSize, totalItems, maxVisiblePages: maxVisiblePagesProperty } = toRefs(props);
-=======
-const props = defineProps<PaginationProps>();
->>>>>>> 560c3f96
 
-const { currentPage, pageSize, totalItems, maxVisiblePages: maxVisiblePagesProperty } = toRefs(props);
 const pagination = computed(() =>
   reactive(
     usePagination({
