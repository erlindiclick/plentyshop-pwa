<template>
  <nav class="z-50 w-full fixed bottom-0 left-0 flex flex-row items-stretch md:hidden" data-testid="navbar-bottom">
    <SfButton
      v-for="{ label, icon, link } in items"
      :key="label"
      variant="tertiary"
      :class="[
        '!p-1 !pt-3 flex flex-col h-full w-full rounded-none bg-primary-700 text-white hover:text-white hover:bg-primary-800 active:text-white active:bg-primary-900 !text-xs !font-base',
        { 'text-white bg-primary-900': $route.path === link },
      ]"
      size="sm"
      :tag="NuxtLink"
      :to="link"
    >
      <template #prefix>
        <div class="relative">
          <component :is="icon" />
          <SfBadge
            v-if="label === 'cart'"
            :content="cartItemsCount"
            class="outline-white bg-white !text-neutral-900 translate-x-[5px] translate-y-[-3px]"
          />
        </div>
      </template>
      {{ label }}
    </SfButton>
  </nav>
</template>

<script setup lang="ts">
import { SfButton, SfBadge, SfIconShoppingCart, SfIconHome, SfIconMenu, SfIconPerson } from '@storefront-ui/vue';

const { t } = useI18n();
const { data: cart } = useCart();

const items = [
  {
    label: t('home'),
    icon: SfIconHome,
    link: paths.home,
  },
  {
    label: t('products'),
    icon: SfIconMenu,
    link: paths.category,
  },
  {
    label: t('cart'),
    icon: SfIconShoppingCart,
    link: paths.cart,
  },
  {
    label: t('account.navBarBottomHeading'),
    icon: SfIconPerson,
    link: paths.account,
  },
];
<<<<<<< HEAD
const cartItemsCount = computed(
  () => cart.value?.items?.reduce((price, { quantity }) => price + quantity, 0) ?? 0,
=======

const cartLineItemsCount = computed(
  () => cart.value?.lineItems.reduce((total, { quantity }) => total + quantity, 0) ?? 0,
>>>>>>> 4db455b6
);
const NuxtLink = resolveComponent('NuxtLink');
</script><|MERGE_RESOLUTION|>--- conflicted
+++ resolved
@@ -55,14 +55,8 @@
     link: paths.account,
   },
 ];
-<<<<<<< HEAD
 const cartItemsCount = computed(
   () => cart.value?.items?.reduce((price, { quantity }) => price + quantity, 0) ?? 0,
-=======
-
-const cartLineItemsCount = computed(
-  () => cart.value?.lineItems.reduce((total, { quantity }) => total + quantity, 0) ?? 0,
->>>>>>> 4db455b6
 );
 const NuxtLink = resolveComponent('NuxtLink');
 </script>