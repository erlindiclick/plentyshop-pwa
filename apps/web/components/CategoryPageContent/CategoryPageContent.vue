--- conflicted
+++ resolved
@@ -8,7 +8,9 @@
         </CategorySidebar>
         <div class="flex-1">
           <div class="flex justify-between items-center mb-6">
-            <span class="font-bold font-headings md:text-lg"> {{ $t('numberOfProducts') }} {{ totalProducts }} </span>
+            <span class="font-bold font-headings md:text-lg">
+              {{ $t('numberOfProducts') }} {{ totalProducts }}
+            </span>
             <SfButton @click="open" variant="tertiary" class="md:hidden whitespace-nowrap">
               <template #prefix>
                 <SfIconTune />
@@ -49,15 +51,11 @@
 </template>
 
 <script setup lang="ts">
-import { productGetters } from '@plentymarkets/plentymarkets-sdk/packages/sdk/src';
 import { SfButton, SfIconTune, useDisclosure } from '@storefront-ui/vue';
 import { useMediaQuery } from '@vueuse/core';
 import type { CategoryPageContentProps } from '~/components/CategoryPageContent/types';
-<<<<<<< HEAD
-=======
 import { productGetters } from '@plentymarkets/plentymarkets-sdk/packages/sdk/src';
 import {ReviewAverage} from "@plentymarkets/plentymarkets-sdk/packages/api-client/server";
->>>>>>> 7ea00466
 
 withDefaults(defineProps<CategoryPageContentProps>(), {
   itemsPerPage: 24,
