--- conflicted
+++ resolved
@@ -14,22 +14,13 @@
         @on-scroll="onScroll"
       >
         <div
-<<<<<<< HEAD
           v-for="({ url, cleanImageName }, index) in images"
           :key="`${cleanImageName}-${index}-thumbnail`"
-          class="w-full h-full relative snap-center snap-always basis-full shrink-0 grow"
-        >
-          <NuxtImg
-            :alt="cleanImageName ?? ''"
-=======
-          v-for="({ url, alt }, index) in images"
-          :key="`${alt}-${index}-thumbnail`"
           class="w-full h-full relative flex items-center justify-center snap-center snap-always basis-full shrink-0 grow"
         >
           <NuxtImg
             :id="`gallery-img-${index}`"
-            :alt="alt ?? ''"
->>>>>>> e37b76df
+            :alt="cleanImageName ?? ''"
             :aria-hidden="activeIndex !== index"
             fit="fill"
             class="object-contain h-full w-full"
@@ -86,7 +77,6 @@
           @mouseover="onChangeIndex(index)"
           @focus="onChangeIndex(index)"
         >
-<<<<<<< HEAD
           <NuxtImg
             alt=""
             class="object-contain"
@@ -97,9 +87,6 @@
             loading="lazy"
             format="webp"
           />
-=======
-          <NuxtImg alt="" class="object-contain" width="80" height="80" :src="url" :quality="80" loading="lazy" />
->>>>>>> e37b76df
         </button>
 
         <template #nextButton>
@@ -136,12 +123,7 @@
 <script setup lang="ts">
 import type { ComponentPublicInstance } from 'vue';
 import { clamp, type SfScrollableOnScrollData } from '@storefront-ui/shared';
-<<<<<<< HEAD
-import { SfScrollable, SfButton, SfIconChevronLeft, SfIconChevronRight } from '@storefront-ui/vue';
-=======
 import { SfScrollable, SfButton, SfIconChevronLeft, SfIconChevronRight, SfLoaderCircular } from '@storefront-ui/vue';
-import type { SfImage } from '@vue-storefront/unified-data-model';
->>>>>>> e37b76df
 import { unrefElement, useIntersectionObserver, useTimeoutFn } from '@vueuse/core';
 import type { ImagesData } from '@plentymarkets/shop-api';
 const props = defineProps<{
