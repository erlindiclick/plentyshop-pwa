<template>
  <div v-for="(group, groupIndex) in productOrderPropertyGroups" :key="`group-${groupIndex}`">
    <div class="font-semibold">
      {{ productPropertyGetters.getOrderPropertyGroupName(group) }}
    </div>

    <div class="font-normal typography-text-sm">
      {{ productPropertyGetters.getOrderPropertyGroupDescription(group) }}
    </div>

    <div v-for="(productProperty, propIndex) in group.orderProperties" :key="`group-prop-${propIndex}`">
      <div v-if="!productPropertyGetters.isHidden(productProperty.property)" class="mt-4 flex items-center">
<<<<<<< HEAD
        <!-- ClientOnly until fixed: https://github.com/nuxt/nuxt/issues/23768#issuecomment-1849023053 -->
        <ClientOnly>
          <Component
            :class="[productPropertyGetters.hasOrderPropertiesGroupTooltips(group) ? '' : '']"
            :product-property="productProperty.property"
            :is="componentsMapper[productProperty.property.valueType]"
          >
            <template v-if="productPropertyGetters.hasOrderPropertyDescription(productProperty.property)">
              <SfTooltip
                :label="productPropertyGetters.getOrderPropertyDescription(productProperty.property)"
                :placement="'bottom'"
                :show-arrow="true"
                class="ml-2"
              >
                <SfIconInfo :size="'sm'" />
              </SfTooltip>
            </template>
          </Component>
        </ClientOnly>
=======
        <OrderPropertyCheckbox
          v-if="productPropertyGetters.isCheckBox(productProperty.property)"
          :product-property="productProperty.property"
        />
        <OrderPropertyInput
          v-if="productPropertyGetters.isOrderPropertyInput(productProperty.property)"
          :product-property="productProperty.property"
        />
>>>>>>> 2fd8b477
      </div>
    </div>
  </div>
</template>

<script setup lang="ts">
import { productPropertyGetters } from '@plentymarkets/shop-sdk';
import { OrderPropertiesProps } from '~/components/OrderProperties/types';
import OrderPropertyCheckbox from '~/components/OrderPropertyCheckbox/OrderPropertyCheckbox.vue';
import { ComponentsMapper } from './types';
import { SfIconInfo, SfTooltip } from '@storefront-ui/vue';

const props = defineProps<OrderPropertiesProps>();
const product = props.product;
const productOrderPropertyGroups = productPropertyGetters.getOrderPropertiesGroups(product);

const componentsMapper: ComponentsMapper = {
  empty: OrderPropertyCheckbox,
};
</script><|MERGE_RESOLUTION|>--- conflicted
+++ resolved
@@ -10,7 +10,6 @@
 
     <div v-for="(productProperty, propIndex) in group.orderProperties" :key="`group-prop-${propIndex}`">
       <div v-if="!productPropertyGetters.isHidden(productProperty.property)" class="mt-4 flex items-center">
-<<<<<<< HEAD
         <!-- ClientOnly until fixed: https://github.com/nuxt/nuxt/issues/23768#issuecomment-1849023053 -->
         <ClientOnly>
           <Component
@@ -30,16 +29,6 @@
             </template>
           </Component>
         </ClientOnly>
-=======
-        <OrderPropertyCheckbox
-          v-if="productPropertyGetters.isCheckBox(productProperty.property)"
-          :product-property="productProperty.property"
-        />
-        <OrderPropertyInput
-          v-if="productPropertyGetters.isOrderPropertyInput(productProperty.property)"
-          :product-property="productProperty.property"
-        />
->>>>>>> 2fd8b477
       </div>
     </div>
   </div>
@@ -48,9 +37,12 @@
 <script setup lang="ts">
 import { productPropertyGetters } from '@plentymarkets/shop-sdk';
 import { OrderPropertiesProps } from '~/components/OrderProperties/types';
+import OrderPropertyInput from '~/components/OrderPropertyInput/OrderPropertyInput.vue';
 import OrderPropertyCheckbox from '~/components/OrderPropertyCheckbox/OrderPropertyCheckbox.vue';
 import { ComponentsMapper } from './types';
 import { SfIconInfo, SfTooltip } from '@storefront-ui/vue';
+
+// v-if="productPropertyGetters.isOrderPropertyInput(productProperty.property)"
 
 const props = defineProps<OrderPropertiesProps>();
 const product = props.product;
