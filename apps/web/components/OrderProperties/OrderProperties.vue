<template>
  <div v-for="(group, groupIndex) in orderPropertiesGroups" :key="`group-${groupIndex}`" class="mt-5">
    <div class="font-semibold">
      {{ productPropertyGetters.getOrderPropertyGroupName(group) }}
    </div>

    <div class="font-normal typography-text-sm mb-2">
      {{ productPropertyGetters.getOrderPropertyGroupDescription(group) }}
    </div>

<<<<<<< HEAD
    <div
      v-for="(productProperty, propIndex) in group.orderProperties"
      :key="`group-prop-${propIndex}`"
      class="mt-2 flex items-center"
    >
      <!-- ClientOnly until fixed: https://github.com/nuxt/nuxt/issues/23768#issuecomment-1849023053 -->
      <ClientOnly>
        <Component
          v-if="componentsMapper[productPropertyGetters.getOrderPropertyValueType(productProperty)]"
          :has-tooltip="hasTooltip"
          :product-property="productProperty"
          :is="componentsMapper[productPropertyGetters.getOrderPropertyValueType(productProperty)]"
        >
          <template v-if="productPropertyGetters.hasOrderPropertyDescription(productProperty)" #tooltip>
            <SfTooltip
              :label="productPropertyGetters.getOrderPropertyDescription(productProperty)"
              :placement="'bottom'"
              :show-arrow="true"
              class="ml-2"
            >
              <SfIconInfo :size="'sm'" />
            </SfTooltip>
          </template>
        </Component>
      </ClientOnly>
=======
    <div v-for="(productProperty, propIndex) in group.orderProperties" :key="`group-prop-${propIndex}`">
      <div class="mb-2 flex items-center">
        <!-- ClientOnly until fixed: https://github.com/nuxt/nuxt/issues/23768#issuecomment-1849023053 -->
        <ClientOnly>
          <Component
            v-if="componentsMapper[productPropertyGetters.getOrderPropertyValueType(productProperty)]"
            :has-tooltip="hasTooltip"
            :product-property="productProperty"
            :is="componentsMapper[productPropertyGetters.getOrderPropertyValueType(productProperty)]"
          >
            <template v-if="productPropertyGetters.hasOrderPropertyDescription(productProperty)" #tooltip>
              <SfTooltip
                :label="productPropertyGetters.getOrderPropertyDescription(productProperty)"
                :placement="'bottom'"
                :show-arrow="true"
                class="ml-2"
              >
                <SfIconInfo :size="'sm'" />
              </SfTooltip>
            </template>
          </Component>
        </ClientOnly>
      </div>
>>>>>>> ab20ce21
    </div>
  </div>
</template>

<script setup lang="ts">
import { productPropertyGetters } from '@plentymarkets/shop-sdk';
import type { ComponentsMapper, OrderPropertiesProps } from './types';
import OrderPropertyInput from '~/components/OrderPropertyInput/OrderPropertyInput.vue';
import OrderPropertySelect from '~/components/OrderPropertySelect/OrderPropertySelect.vue';
import OrderPropertyCheckbox from '~/components/OrderPropertyCheckbox/OrderPropertyCheckbox.vue';
import OrderPropertyFileUpload from '~/components/OrderPropertyFileUpload/OrderPropertyFileUpload.vue';
import { SfIconInfo, SfTooltip } from '@storefront-ui/vue';

const props = defineProps<OrderPropertiesProps>();
const product = props.product;
const orderPropertiesGroups = productPropertyGetters.getOrderPropertiesGroups(product);
const hasTooltip = productPropertyGetters.hasOrderPropertiesGroupsTooltips(orderPropertiesGroups);
const componentsMapper: ComponentsMapper = {
  empty: OrderPropertyCheckbox,
  int: OrderPropertyInput,
  text: OrderPropertyInput,
  float: OrderPropertyInput,
  selection: OrderPropertySelect,
  file: OrderPropertyFileUpload,
};
</script><|MERGE_RESOLUTION|>--- conflicted
+++ resolved
@@ -8,7 +8,6 @@
       {{ productPropertyGetters.getOrderPropertyGroupDescription(group) }}
     </div>
 
-<<<<<<< HEAD
     <div
       v-for="(productProperty, propIndex) in group.orderProperties"
       :key="`group-prop-${propIndex}`"
@@ -34,31 +33,6 @@
           </template>
         </Component>
       </ClientOnly>
-=======
-    <div v-for="(productProperty, propIndex) in group.orderProperties" :key="`group-prop-${propIndex}`">
-      <div class="mb-2 flex items-center">
-        <!-- ClientOnly until fixed: https://github.com/nuxt/nuxt/issues/23768#issuecomment-1849023053 -->
-        <ClientOnly>
-          <Component
-            v-if="componentsMapper[productPropertyGetters.getOrderPropertyValueType(productProperty)]"
-            :has-tooltip="hasTooltip"
-            :product-property="productProperty"
-            :is="componentsMapper[productPropertyGetters.getOrderPropertyValueType(productProperty)]"
-          >
-            <template v-if="productPropertyGetters.hasOrderPropertyDescription(productProperty)" #tooltip>
-              <SfTooltip
-                :label="productPropertyGetters.getOrderPropertyDescription(productProperty)"
-                :placement="'bottom'"
-                :show-arrow="true"
-                class="ml-2"
-              >
-                <SfIconInfo :size="'sm'" />
-              </SfTooltip>
-            </template>
-          </Component>
-        </ClientOnly>
-      </div>
->>>>>>> ab20ce21
     </div>
   </div>
 </template>
