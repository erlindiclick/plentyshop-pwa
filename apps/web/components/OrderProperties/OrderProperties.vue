--- conflicted
+++ resolved
@@ -1,9 +1,5 @@
 <template>
-<<<<<<< HEAD
-  <div v-for="(group, groupIndex) in orderPropertyGroups" :key="`group-${groupIndex}`">
-=======
-  <div v-for="(group, groupIndex) in productOrderPropertyGroups" :key="`group-${groupIndex}`" class="mt-5">
->>>>>>> 7a54b4be
+  <div v-for="(group, groupIndex) in orderPropertyGroups" :key="`group-${groupIndex}`" class="mt-5">
     <div class="font-semibold">
       {{ productPropertyGetters.getOrderPropertyGroupName(group) }}
     </div>
@@ -13,8 +9,7 @@
     </div>
 
     <div v-for="(productProperty, propIndex) in group.orderProperties" :key="`group-prop-${propIndex}`">
-<<<<<<< HEAD
-      <div v-if="!productPropertyGetters.isOrderPropertyHidden(productProperty)" class="mt-4 w-full">
+      <div v-if="!productPropertyGetters.isOrderPropertyHidden(productProperty)" class="mt-1 flex items-center">
         <!-- ClientOnly until fixed: https://github.com/nuxt/nuxt/issues/23768#issuecomment-1849023053 -->
         <ClientOnly>
           <Component
@@ -35,21 +30,6 @@
             </template>
           </Component>
         </ClientOnly>
-=======
-      <div v-if="!productPropertyGetters.isOrderPropertyHidden(productProperty)" class="mt-1 flex items-center">
-        <OrderPropertyCheckbox
-          v-if="productPropertyGetters.isOrderPropertyCheckbox(productProperty)"
-          :product-property="productProperty"
-        />
-        <OrderPropertyInput
-          v-if="
-            productPropertyGetters.isOrderPropertyInt(productProperty) ||
-            productPropertyGetters.isOrderPropertyText(productProperty) ||
-            productPropertyGetters.isOrderPropertyFloat(productProperty)
-          "
-          :product-property="productProperty"
-        />
->>>>>>> 7a54b4be
       </div>
     </div>
   </div>
