<template>
  <div
    class="relative flex first:border-t border-b-[1px] border-neutral-200 hover:shadow-lg last:mb-0 p-4 w-full"
    data-testid="cart-product-card"
    v-if="orderItem.typeId !== 6"
  >
    <div class="relative overflow-hidden rounded-md w-[100px] sm:w-[176px] mr-4">
      <SfLink :tag="NuxtLink" :to="localePath(orderGetters.getOrderVariationPath(order, orderItem) ?? '/#')">
        <NuxtImg
          class="h-auto border rounded-md border-neutral-200"
          :src="orderGetters.getOrderVariationImage(order, orderItem) || '/images/placeholder.png'"
          :alt="'' || ''"
          width="300"
          height="300"
          loading="lazy"
          format="webp"
        />
      </SfLink>
    </div>
    <div class="flex flex-col min-w-[180px] flex-1">
<<<<<<< HEAD
      <SfLink
        :tag="NuxtLink"
        :to="localePath(orderGetters.getOrderVariationPath(order, orderItem) ?? '/#')"
        variant="secondary"
        class="no-underline typography-text-sm sm:typography-text-lg"
      >
=======
      <div class="no-underline typography-text-sm sm:typography-text-lg">
>>>>>>> d0dab65d
        {{ orderGetters.getItemName(orderItem) }}
      </div>
      <div class="my-2">
        <ul class="text-xs font-normal leading-5 sm:typography-text-sm text-neutral-700">
          <li v-for="(attribute, index) in orderGetters.getOrderAttributes(orderItem)" :key="index">
            <span class="mr-1" v-if="orderGetters.getOrderItemAttributeName(attribute)">
              {{ orderGetters.getOrderItemAttributeName(attribute) }}:
            </span>
            <span class="font-medium" v-if="orderGetters.getOrderItemAttributeValue(attribute)">
              {{ orderGetters.getOrderItemAttributeValue(attribute) }}
            </span>
          </li>
        </ul>
      </div>
      <div class="items-start sm:items-center sm:mt-auto text-sm">
        <div class="grid grid-cols-2 w-full">
          <p class="font-medium">{{ $t('account.ordersAndReturns.orderDetails.price') }}:</p>
          <p class="text-right">{{ $n(orderGetters.getItemPrice(orderItem), 'currency') }}</p>
        </div>
        <div class="grid grid-cols-2 w-full">
          <p class="font-medium">{{ $t('account.ordersAndReturns.orderDetails.quantity') }}:</p>
          <p class="text-right">{{ orderGetters.getItemQty(orderItem) }}</p>
        </div>
        <div class="grid grid-cols-2 w-full">
          <p class="font-medium">{{ $t('orderConfirmation.total') }}:</p>
          <p class="text-right">
            {{ $n(orderGetters.getItemPrice(orderItem) * orderGetters.getItemQty(orderItem), 'currency') }}
          </p>
        </div>
      </div>
    </div>
  </div>
</template>

<script setup lang="ts">
import { orderGetters } from '@plentymarkets/shop-sdk';
import type { OrderSummaryProductCardProps } from './types';

defineProps<OrderSummaryProductCardProps>();
</script><|MERGE_RESOLUTION|>--- conflicted
+++ resolved
@@ -18,18 +18,14 @@
       </SfLink>
     </div>
     <div class="flex flex-col min-w-[180px] flex-1">
-<<<<<<< HEAD
       <SfLink
         :tag="NuxtLink"
         :to="localePath(orderGetters.getOrderVariationPath(order, orderItem) ?? '/#')"
         variant="secondary"
         class="no-underline typography-text-sm sm:typography-text-lg"
       >
-=======
-      <div class="no-underline typography-text-sm sm:typography-text-lg">
->>>>>>> d0dab65d
         {{ orderGetters.getItemName(orderItem) }}
-      </div>
+      </SfLink>
       <div class="my-2">
         <ul class="text-xs font-normal leading-5 sm:typography-text-sm text-neutral-700">
           <li v-for="(attribute, index) in orderGetters.getOrderAttributes(orderItem)" :key="index">
