--- conflicted
+++ resolved
@@ -39,13 +39,10 @@
 import { AddressType } from '@plentymarkets/shop-api';
 import { SfButton, SfLink, SfInput, SfLoaderCircular } from '@storefront-ui/vue';
 import { LoginProps } from './types';
-<<<<<<< HEAD
 
 const { getAddresses: getBillingAddresses } = useAddress(AddressType.Billing);
 const { getAddresses: getShippingAddresses } = useAddress(AddressType.Shipping);
 const { getShippingMethods } = useCartShippingMethods();
-=======
->>>>>>> c7a4d680
 
 const { login, loading } = useCustomer();
 
@@ -72,17 +69,11 @@
   const success = await login(email.value, password.value);
   if (success) {
     emits('loggedIn');
-<<<<<<< HEAD
     if (!props.isSoftLogin) {
       const currentURL = window.location.href;
       if (currentURL.includes(paths.checkout)) {
         await loadAddresses();
       }
-=======
-
-    if (!props.isSoftLogin) {
-      router.push('/');
->>>>>>> c7a4d680
     }
   }
 };
