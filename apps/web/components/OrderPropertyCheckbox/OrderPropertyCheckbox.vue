<template>
  <div>
    <SfCheckbox
      :id="`prop-${productPropertyGetters.getOrderPropertyId(productProperty)}`"
      v-model="value"
      class="mr-2"
    />
    <label
      class="cursor-pointer peer-disabled:text-disabled-900"
      :for="`prop-${productPropertyGetters.getOrderPropertyId(productProperty)}`"
    >
      {{ productPropertyGetters.getOrderPropertyName(productProperty) }}
      <span v-if="productPropertyGetters.getOrderPropertyLabel(productProperty).surchargeType">
<<<<<<< HEAD
        ({{ productPropertyGetters.getOrderPropertyLabel(productProperty).surchargeType }}
        {{ n(productProperty.surcharge, 'currency') }})
=======
        ({{ $t('orderProperties.vat.' + productPropertyGetters.getOrderPropertyLabel(productProperty).surchargeType) }}
        {{ $n(productPropertyGetters.getOrderPropertySurcharge(productProperty), 'currency') }})
>>>>>>> 006837bb
      </span>
      {{ productPropertyGetters.getOrderPropertyLabel(productProperty).surchargeIndicator }}
      <span
        v-if="
          productPropertyGetters.getOrderPropertyLabel(productProperty).surchargeIndicator &&
          productPropertyGetters.getOrderPropertyLabel(productProperty).requiredIndicator
        "
      >
        ,
      </span>
      {{ productPropertyGetters.getOrderPropertyLabel(productProperty).requiredIndicator }}
    </label>

    <slot />
  </div>
</template>

<script setup lang="ts">
import { productPropertyGetters } from '@plentymarkets/shop-sdk';
import { OrderPropertyCheckboxProps } from '~/components/OrderPropertyCheckbox/types';
import { SfCheckbox } from '@storefront-ui/vue';
const { n } = useI18n();

const props = defineProps<OrderPropertyCheckboxProps>();
const productProperty = props.productProperty;
const { getPropertyById } = useProductOrderProperties();

const property = getPropertyById(productProperty.property.id);
const value = ref<boolean>(productProperty.property.isPreSelected);

if (property?.property) {
  property.property.value = productProperty.property.isPreSelected ? 'true' : null;
}

watch(
  () => value.value,
  (updatedValue) => {
    if (property) {
      property.property.value = updatedValue ? 'true' : null;
    }
  },
);
</script><|MERGE_RESOLUTION|>--- conflicted
+++ resolved
@@ -11,13 +11,8 @@
     >
       {{ productPropertyGetters.getOrderPropertyName(productProperty) }}
       <span v-if="productPropertyGetters.getOrderPropertyLabel(productProperty).surchargeType">
-<<<<<<< HEAD
-        ({{ productPropertyGetters.getOrderPropertyLabel(productProperty).surchargeType }}
-        {{ n(productProperty.surcharge, 'currency') }})
-=======
-        ({{ $t('orderProperties.vat.' + productPropertyGetters.getOrderPropertyLabel(productProperty).surchargeType) }}
-        {{ $n(productPropertyGetters.getOrderPropertySurcharge(productProperty), 'currency') }})
->>>>>>> 006837bb
+        ({{ t('orderProperties.vat.' + productPropertyGetters.getOrderPropertyLabel(productProperty).surchargeType) }}
+        {{ n(productPropertyGetters.getOrderPropertySurcharge(productProperty), 'currency') }})
       </span>
       {{ productPropertyGetters.getOrderPropertyLabel(productProperty).surchargeIndicator }}
       <span
@@ -39,7 +34,7 @@
 import { productPropertyGetters } from '@plentymarkets/shop-sdk';
 import { OrderPropertyCheckboxProps } from '~/components/OrderPropertyCheckbox/types';
 import { SfCheckbox } from '@storefront-ui/vue';
-const { n } = useI18n();
+const { t, n } = useI18n();
 
 const props = defineProps<OrderPropertyCheckboxProps>();
 const productProperty = props.productProperty;
