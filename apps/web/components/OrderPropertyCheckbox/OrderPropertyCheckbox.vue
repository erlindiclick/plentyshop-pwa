<template>
  <div class="flex flex-col">
    <div class="flex items-center">
      <SfCheckbox
        v-if="!productPropertyGetters.isOrderPropertyHidden(productProperty)"
        :id="`prop-${orderPropertyId}`"
        v-model="value"
        v-bind="valueAttributes"
        :invalid="isOrderPropertyRequired && Boolean(errors['value'])"
        class="mr-2 h-12"
      />

<<<<<<< HEAD
      <div class="flex items-center">
        <label
          class="cursor-pointer select-none peer-disabled:text-disabled-900 leading-5 text-sm text-zinc-900"
=======
      <div class="flex h-12 items-center justify-center">
        <label
          class="cursor-pointer select-none h-12 flex items-center justify-center peer-disabled:text-disabled-900"
>>>>>>> dd9f5072
          :for="`prop-${orderPropertyId}`"
        >
          {{ productPropertyGetters.getOrderPropertyName(productProperty) }}
          <template v-if="orderPropertyLabel.surchargeType">
            ({{ t('orderProperties.vat.' + orderPropertyLabel.surchargeType) }}
            {{ n(productPropertyGetters.getOrderPropertySurcharge(productProperty), 'currency') }})
          </template>
          {{ orderPropertyLabel.surchargeIndicator }}
          <template v-if="orderPropertyLabel.surchargeIndicator && orderPropertyLabel.requiredIndicator"> , </template>
          {{ orderPropertyLabel.requiredIndicator }}
        </label>

        <div v-if="hasTooltip" class="w-[28px]">
          <slot name="tooltip" />
        </div>
      </div>
    </div>

    <VeeErrorMessage
      v-if="isOrderPropertyRequired"
      as="span"
      name="value"
      class="flex text-negative-700 text-sm mt-2"
    />
  </div>
</template>

<script setup lang="ts">
import { productPropertyGetters } from '@plentymarkets/shop-sdk';
import type { OrderPropertyCheckboxProps } from './types';
import { SfCheckbox } from '@storefront-ui/vue';
import { useForm } from 'vee-validate';
import { object, boolean } from 'yup';

const props = defineProps<OrderPropertyCheckboxProps>();
const productProperty = props.productProperty;
const hasTooltip = props.hasTooltip;
const { t, n } = useI18n();
const { registerValidator, registerInvalidFields } = useValidatorAggregator('properties');
const { getPropertyById } = useProductOrderProperties();
const property = getPropertyById(productProperty.property.id);
const orderPropertyId = productPropertyGetters.getOrderPropertyId(productProperty);
const orderPropertyLabel = productPropertyGetters.getOrderPropertyLabel(productProperty);
const isOrderPropertyRequired = productPropertyGetters.isOrderPropertyRequired(productProperty);

const validationSchema = toTypedSchema(
  object({
    value: boolean().oneOf([true], t('errorMessages.requiredField')),
  }),
);

const { errors, defineField, validate, meta } = useForm({
  validationSchema: validationSchema,
  initialValues: { value: productProperty.property.isPreSelected },
});

if (isOrderPropertyRequired) registerValidator(validate);

const [value, valueAttributes] = defineField('value');

if (property?.property) {
  property.property.value = productProperty.property.isPreSelected ? 'true' : null;
}

watch(
  () => meta.value,
  () => {
    if (isOrderPropertyRequired) {
      registerInvalidFields(
        meta.value.valid,
        `prop-${orderPropertyId}`,
        productPropertyGetters.getOrderPropertyName(productProperty),
      );
    }
  },
);

watch(
  () => value.value,
  (updatedValue) => {
    if (property) {
      property.property.value = updatedValue ? 'true' : null;
    }
  },
);
</script><|MERGE_RESOLUTION|>--- conflicted
+++ resolved
@@ -9,16 +9,9 @@
         :invalid="isOrderPropertyRequired && Boolean(errors['value'])"
         class="mr-2 h-12"
       />
-
-<<<<<<< HEAD
-      <div class="flex items-center">
-        <label
-          class="cursor-pointer select-none peer-disabled:text-disabled-900 leading-5 text-sm text-zinc-900"
-=======
       <div class="flex h-12 items-center justify-center">
         <label
           class="cursor-pointer select-none h-12 flex items-center justify-center peer-disabled:text-disabled-900"
->>>>>>> dd9f5072
           :for="`prop-${orderPropertyId}`"
         >
           {{ productPropertyGetters.getOrderPropertyName(productProperty) }}
