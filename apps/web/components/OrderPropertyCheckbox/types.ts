import type { ProductProperty } from '@plentymarkets/shop-api';

export type OrderPropertyCheckboxProps = {
<<<<<<< HEAD
  productProperty: ProductPropertyDetails;
=======
  productProperty: ProductProperty;
>>>>>>> 8fa9d5fe
};<|MERGE_RESOLUTION|>--- conflicted
+++ resolved
@@ -1,9 +1,5 @@
 import type { ProductProperty } from '@plentymarkets/shop-api';
 
 export type OrderPropertyCheckboxProps = {
-<<<<<<< HEAD
-  productProperty: ProductPropertyDetails;
-=======
   productProperty: ProductProperty;
->>>>>>> 8fa9d5fe
 };