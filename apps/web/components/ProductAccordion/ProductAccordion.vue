<template>
  <div data-testid="product-accordion">
    <UiAccordionItem
      v-if="productGetters.getDescription(product)?.length"
      summary-class="md:rounded-md w-full hover:bg-neutral-100 py-2 pl-4 pr-3 flex justify-between items-center"
      v-model="productDetailsOpen"
    >
      <template #summary>
        <h2 class="font-bold font-headings text-lg leading-6 md:text-2xl">
          {{ $t('productDetails') }}
        </h2>
      </template>
      <div v-html="productGetters.getDescription(product)"></div>
    </UiAccordionItem>
    <UiDivider v-if="productDetailsOpen" class="mb-2 mt-2" />
    <UiAccordionItem
      v-if="productGetters.getTechnicalData(product)?.length"
      summary-class="md:rounded-md w-full hover:bg-neutral-100 py-2 pl-4 pr-3 flex justify-between items-center"
      v-model="technicalDataOpen"
    >
      <template #summary>
        <h2 class="font-bold font-headings text-lg leading-6 md:text-2xl">
          {{ $t('technicalData') }}
        </h2>
      </template>
      <div v-html="productGetters.getTechnicalData(product)"></div>
    </UiAccordionItem>
    <UiDivider v-if="technicalDataOpen" class="mb-2 mt-2" />
  </div>
</template>

<<<<<<< HEAD
<script lang="ts" setup>
import { productGetters } from '@plentymarkets/shop-sdk';
=======
<script setup lang="ts">
>>>>>>> 560c3f96
import type { ProductAccordionPropsType } from '~/components/ProductAccordion/types';

const props = defineProps<ProductAccordionPropsType>();

const { product } = toRefs(props);
<<<<<<< HEAD

const productDetailsOpen = ref(true);
const technicalDataOpen = ref(false);
=======
const { data: productReviews, fetchProductReviews } = useProductReviews(product.value.slug);

const productDetailsOpen = ref(true);

fetchProductReviews(product.value.slug);
>>>>>>> 560c3f96
</script><|MERGE_RESOLUTION|>--- conflicted
+++ resolved
@@ -29,26 +29,14 @@
   </div>
 </template>
 
-<<<<<<< HEAD
-<script lang="ts" setup>
+<script setup lang="ts">
 import { productGetters } from '@plentymarkets/shop-sdk';
-=======
-<script setup lang="ts">
->>>>>>> 560c3f96
 import type { ProductAccordionPropsType } from '~/components/ProductAccordion/types';
 
 const props = defineProps<ProductAccordionPropsType>();
 
 const { product } = toRefs(props);
-<<<<<<< HEAD
 
 const productDetailsOpen = ref(true);
 const technicalDataOpen = ref(false);
-=======
-const { data: productReviews, fetchProductReviews } = useProductReviews(product.value.slug);
-
-const productDetailsOpen = ref(true);
-
-fetchProductReviews(product.value.slug);
->>>>>>> 560c3f96
 </script>