--- conflicted
+++ resolved
@@ -4,25 +4,17 @@
       <UiFormLabel>{{ $t('contactInfo.email') }}</UiFormLabel>
       <SfInput name="email" type="email" v-model="cart.customerEmail" required />
     </label>
-<<<<<<< HEAD
-    <div class="mt-4 flex md:justify-end">
-      <SfButton type="reset" class="max-md:w-1/2 mr-4" variant="secondary" @click="clear()">
+    <div class="mt-4 flex flex-col-reverse md:flex-row md:justify-end">
+      <SfButton type="reset" class="md:mr-4" variant="secondary" @click="clear()">
         {{ $t('contactInfo.clear') }}
       </SfButton>
 
-      <SfButton type="submit" class="max-md:w-1/2" :disabled="loading">
+      <SfButton type="submit" class="min-w-[120px] mb-4 md:mb-0" :disabled="loading">
         <SfLoaderCircular v-if="loading" class="flex justify-center items-center" size="sm" />
         <span v-else>
           {{ $t('contactInfo.save') }}
         </span>
       </SfButton>
-=======
-    <div class="mt-4 flex flex-col-reverse md:flex-row md:justify-end">
-      <SfButton type="reset" class="md:mr-4" variant="secondary" @click="$emit('on-cancel')">
-        {{ $t('contactInfo.cancel') }}
-      </SfButton>
-      <SfButton type="submit" class="min-w-[120px] mb-4 md:mb-0"> {{ $t('contactInfo.save') }} </SfButton>
->>>>>>> c38535aa
     </div>
   </form>
 </template>
