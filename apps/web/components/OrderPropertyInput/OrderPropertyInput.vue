<template>
<<<<<<< HEAD
  <div class="flex flex-col">
    <label :for="`prod-input-${productPropertyGetters.getOrderPropertyId(productProperty)}`">
      <UiFormLabel>{{ productPropertyGetters.getOrderPropertyName(productProperty) }}</UiFormLabel>
    </label>

    <div class="flex items-center">
      <SfInput
        :id="`prod-input-${productPropertyGetters.getOrderPropertyId(productProperty)}`"
        :wrapper-class="'w-full'"
      />

      <div v-if="hasTooltip" class="w-[28px]">
        <slot name="tooltip" />
      </div>
    </div>
=======
  <div class="w-full">
    <label :for="`prop-${productPropertyGetters.getOrderPropertyId(productProperty)}`">
      {{ productPropertyGetters.getOrderPropertyName(productProperty) }}
      <span v-if="productPropertyGetters.getOrderPropertyLabel(productProperty).surchargeType">
        ({{ $t('orderProperties.vat.' + productPropertyGetters.getOrderPropertyLabel(productProperty).surchargeType) }}
        {{ $n(productPropertyGetters.getOrderPropertySurcharge(productProperty), 'currency') }})
      </span>
      {{ productPropertyGetters.getOrderPropertyLabel(productProperty).surchargeIndicator }}
      <span
        v-if="
          productPropertyGetters.getOrderPropertyLabel(productProperty).surchargeIndicator &&
          productPropertyGetters.getOrderPropertyLabel(productProperty).requiredIndicator
        "
      >
        ,
      </span>
      {{ productPropertyGetters.getOrderPropertyLabel(productProperty).requiredIndicator }}
    </label>
    <SfInput
      :id="`prop-${productPropertyGetters.getOrderPropertyId(productProperty)}`"
      v-model="value"
      class="w-full"
    />
>>>>>>> 7a54b4be
  </div>
</template>

<script setup lang="ts">
import { SfInput } from '@storefront-ui/vue';
import { productPropertyGetters } from '@plentymarkets/shop-sdk';
import { OrderPropertyInputProps } from './types';

const { getPropertyById } = useProductOrderProperties();
const props = defineProps<OrderPropertyInputProps>();
const productProperty = props.productProperty;
<<<<<<< HEAD
const hasTooltip = props.hasTooltip;
=======
const property = getPropertyById(productPropertyGetters.getOrderPropertyId(productProperty));

const value = ref('');

watch(
  () => value.value,
  (updatedValue) => {
    if (property) {
      property.property.value = updatedValue.trim() === '' ? null : updatedValue;
    }
  },
);
>>>>>>> 7a54b4be
</script><|MERGE_RESOLUTION|>--- conflicted
+++ resolved
@@ -1,23 +1,6 @@
 <template>
-<<<<<<< HEAD
-  <div class="flex flex-col">
+  <div class="w-full">
     <label :for="`prod-input-${productPropertyGetters.getOrderPropertyId(productProperty)}`">
-      <UiFormLabel>{{ productPropertyGetters.getOrderPropertyName(productProperty) }}</UiFormLabel>
-    </label>
-
-    <div class="flex items-center">
-      <SfInput
-        :id="`prod-input-${productPropertyGetters.getOrderPropertyId(productProperty)}`"
-        :wrapper-class="'w-full'"
-      />
-
-      <div v-if="hasTooltip" class="w-[28px]">
-        <slot name="tooltip" />
-      </div>
-    </div>
-=======
-  <div class="w-full">
-    <label :for="`prop-${productPropertyGetters.getOrderPropertyId(productProperty)}`">
       {{ productPropertyGetters.getOrderPropertyName(productProperty) }}
       <span v-if="productPropertyGetters.getOrderPropertyLabel(productProperty).surchargeType">
         ({{ $t('orderProperties.vat.' + productPropertyGetters.getOrderPropertyLabel(productProperty).surchargeType) }}
@@ -34,12 +17,18 @@
       </span>
       {{ productPropertyGetters.getOrderPropertyLabel(productProperty).requiredIndicator }}
     </label>
-    <SfInput
-      :id="`prop-${productPropertyGetters.getOrderPropertyId(productProperty)}`"
-      v-model="value"
-      class="w-full"
-    />
->>>>>>> 7a54b4be
+
+    <div class="flex items-center">
+      <SfInput
+        :id="`prod-input-${productPropertyGetters.getOrderPropertyId(productProperty)}`"
+        v-model="value"
+        :wrapper-class="'w-full'"
+      />
+
+      <div v-if="hasTooltip" class="w-[28px]">
+        <slot name="tooltip" />
+      </div>
+    </div>
   </div>
 </template>
 
@@ -51,9 +40,7 @@
 const { getPropertyById } = useProductOrderProperties();
 const props = defineProps<OrderPropertyInputProps>();
 const productProperty = props.productProperty;
-<<<<<<< HEAD
 const hasTooltip = props.hasTooltip;
-=======
 const property = getPropertyById(productPropertyGetters.getOrderPropertyId(productProperty));
 
 const value = ref('');
@@ -66,5 +53,4 @@
     }
   },
 );
->>>>>>> 7a54b4be
 </script>