<template>
  <SfScrollable buttons-placement="floating" class="pb-4" :wrapper-class="wrapperClass" data-testid="product-slider">
    <UiProductCard
      v-for="product in items"
      :product="product"
      :key="productGetters.getId(product)"
      class="max-w-[192px]"
      :name="productGetters.getName(product)"
<<<<<<< HEAD
      :slug="productGetters.getSlug(product)"
=======
      :slug="productGetters.getSlug(product) + `-${productGetters.getId(product)}`"
>>>>>>> 019b0bdb
      :image-url="productGetters.getCoverImagePreview(product)"
      :image-alt="productGetters.getName(product)"
      :price="productGetters.getSpecialPrice(product)"
      :rating-count="productGetters.getTotalReviews({} as ReviewAverage)"
      :rating="productGetters.getAverageRating({} as ReviewAverage)"
    />
  </SfScrollable>
</template>

<script setup lang="ts">
import { ReviewAverage } from '@plentymarkets/shop-api';
import { productGetters } from '@plentymarkets/shop-sdk';
import { SfScrollable } from '@storefront-ui/vue';
import type { ProductSliderProps } from '~/components/ProductSlider/types';

defineProps<ProductSliderProps>();
</script><|MERGE_RESOLUTION|>--- conflicted
+++ resolved
@@ -6,11 +6,7 @@
       :key="productGetters.getId(product)"
       class="max-w-[192px]"
       :name="productGetters.getName(product)"
-<<<<<<< HEAD
-      :slug="productGetters.getSlug(product)"
-=======
       :slug="productGetters.getSlug(product) + `-${productGetters.getId(product)}`"
->>>>>>> 019b0bdb
       :image-url="productGetters.getCoverImagePreview(product)"
       :image-alt="productGetters.getName(product)"
       :price="productGetters.getSpecialPrice(product)"
