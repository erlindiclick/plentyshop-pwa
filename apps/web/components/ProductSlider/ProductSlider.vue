<template>
  <SfScrollable buttons-placement="floating" class="pb-4" :wrapper-class="wrapperClass" data-testid="product-slider">
    <UiProductCard
      v-for="product in items"
      :product="product"
      :key="productGetters.getId(product)"
      :name="productGetters.getName(product)"
      :slug="productGetters.getSlug(product) + `-${productGetters.getId(product)}`"
<<<<<<< HEAD
      :image-url="addWebpExtension(getImageForViewport(product, 'ItemList'))"
=======
      :image-url="addModernImageExtension(productGetters.getCoverImagePreview(product))"
>>>>>>> e37b76df
      :image-alt="productGetters.getName(product)"
      :price="productGetters.getSpecialPrice(product)"
      :rating-count="productGetters.getTotalReviews(product)"
      :rating="productGetters.getAverageRating(product)"
      class="max-w-[192px]"
    />
  </SfScrollable>
  <div class="mt-4 typography-text-xs flex gap-1">
    <span>{{ $t('asterisk') }}</span>
    <span v-if="showNetPrices">{{ $t('itemExclVAT') }}</span>
    <span v-else>{{ $t('itemInclVAT') }}</span>
    <span>{{ $t('excludedShipping') }}</span>
  </div>
</template>

<script setup lang="ts">
import { productGetters } from '@plentymarkets/shop-sdk';
import { SfScrollable } from '@storefront-ui/vue';
import type { ProductSliderProps } from '~/components/ProductSlider/types';

<<<<<<< HEAD
const { addWebpExtension, getImageForViewport } = useImageUrl();
=======
const { addModernImageExtension } = useModernImage();
>>>>>>> e37b76df
const runtimeConfig = useRuntimeConfig();
const showNetPrices = runtimeConfig.public.showNetPrices;

defineProps<ProductSliderProps>();
</script><|MERGE_RESOLUTION|>--- conflicted
+++ resolved
@@ -6,11 +6,7 @@
       :key="productGetters.getId(product)"
       :name="productGetters.getName(product)"
       :slug="productGetters.getSlug(product) + `-${productGetters.getId(product)}`"
-<<<<<<< HEAD
-      :image-url="addWebpExtension(getImageForViewport(product, 'ItemList'))"
-=======
-      :image-url="addModernImageExtension(productGetters.getCoverImagePreview(product))"
->>>>>>> e37b76df
+      :image-url="addModernImageExtension(getImageForViewport(product, 'ItemList'))"
       :image-alt="productGetters.getName(product)"
       :price="productGetters.getSpecialPrice(product)"
       :rating-count="productGetters.getTotalReviews(product)"
@@ -31,11 +27,7 @@
 import { SfScrollable } from '@storefront-ui/vue';
 import type { ProductSliderProps } from '~/components/ProductSlider/types';
 
-<<<<<<< HEAD
-const { addWebpExtension, getImageForViewport } = useImageUrl();
-=======
-const { addModernImageExtension } = useModernImage();
->>>>>>> e37b76df
+const { addModernImageExtension, getImageForViewport } = useModernImage();
 const runtimeConfig = useRuntimeConfig();
 const showNetPrices = runtimeConfig.public.showNetPrices;
 
