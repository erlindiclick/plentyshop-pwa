--- conflicted
+++ resolved
@@ -1,6 +1,5 @@
 <template>
   <div
-<<<<<<< HEAD
     class="relative flex flex-col md:flex-row first:border-t border-b-[1px] border-neutral-200 last:mb-0 py-4"
     data-testid="cart-product-card"
     v-if="displayItem"
@@ -78,94 +77,6 @@
             </span>
           </li>
         </ul>
-=======
-    class="flex flex-col sm:flex-none border-t-[1px] border-neutral-200 hover:shadow-lg last:mb-0 px-2 py-4"
-    data-testid="cart-product-card"
-    v-if="displayItem"
-  >
-    <div class="md:flex flex-none p-2 w-full">
-      <div class="flex md:flex-none w-full md:w-2/3">
-        <div class="rounded-md w-[180px] sm:w-[176px] md:w-1/3">
-          <SfLink :tag="NuxtLink" :to="localePath(orderGetters.getOrderVariationPath(order, orderItem) ?? '/#')">
-            <NuxtImg
-              class="h-auto border rounded-md border-neutral-200"
-              :src="
-                addWebpExtension(orderGetters.getOrderVariationImage(order, orderItem)) || '/images/placeholder.png'
-              "
-              width="300"
-              height="300"
-              loading="lazy"
-              format="webp"
-            />
-          </SfLink>
-          <UiQuantitySelector
-            :key="quantity"
-            @change-quantity="debounceQuantity"
-            :value="quantity"
-            :min-value="0"
-            :max-value="orderGetters.getItemReturnableQty(orderItem)"
-            class="mt-4 w-full"
-          />
-        </div>
-        <div class="flex self-start flex-col mx-4 w-2/3">
-          <SfLink
-            :tag="NuxtLink"
-            :to="localePath(orderGetters.getOrderVariationPath(order, orderItem) ?? '/#')"
-            variant="secondary"
-            class="no-underline sm:typography-text-lg"
-          >
-            {{ orderGetters.getItemName(orderItem) }}
-          </SfLink>
-          <div class="mt-2 md:mb-2">
-            <!-- <ul class="text-xs font-normal leading-5 sm:typography-text-sm text-neutral-700">
-              <li v-for="(attribute, index) in orderGetters.getOrderAttributes(orderItem)" :key="index">
-                <span class="mr-1 font-bold" v-if="orderGetters.getOrderItemAttributeName(attribute)">
-                  {{ orderGetters.getOrderItemAttributeName(attribute) }}:
-                </span>
-                <span class="font-medium" v-if="orderGetters.getOrderItemAttributeValue(attribute)">
-                  {{ orderGetters.getOrderItemAttributeValue(attribute) }}
-                </span>
-              </li>
-            </ul> -->
-            <ul class="text-xs leading-5 sm:typography-text-sm text-neutral-700">
-              <!-- <li v-for="(property, index) in orderGetters.getItemOrderProperties(orderItem)" :key="index">
-                <span class="mr-1">
-                  <span class="font-bold">{{ orderGetters.getItemOrderPropertyName(property) }}</span>
-                  <span v-if="orderGetters.getItemOrderPropertyValue(property).length > 0">:</span>
-                </span>
-                <span v-if="orderGetters.isItemOrderPropertyFile(property)">
-                  <a
-                    :href="orderGetters.getItemOrderPropertyFileUrl(property)"
-                    target="_blank"
-                    rel="noopener noreferrer"
-                    class="underline"
-                  >
-                    <span>{{ orderGetters.getItemOrderPropertyValue(property) }}</span>
-                    <SfIconOpenInNew class="ml-1" size="sm" />
-                  </a>
-                </span>
-                <span v-else-if="orderGetters.getItemOrderPropertyValue(property).length > 0">
-                  {{ orderGetters.getItemOrderPropertyValue(property) }}
-                </span>
-              </li> -->
-              <li>
-                <span class="font-bold mr-2">{{ $t('account.ordersAndReturns.orderDetails.price') }}:</span>
-                <span>{{ $n(orderGetters.getItemPrice(orderItem), 'currency') }}</span>
-              </li>
-              <li>
-                <span class="font-bold mr-2">{{ $t('returns.quantity') }}:</span>
-                <span>{{ orderGetters.getItemQty(orderItem) }}</span>
-              </li>
-              <li>
-                <span class="font-bold mr-2">{{ $t('orderConfirmation.total') }}:</span>
-                <span>
-                  {{ $n(orderGetters.getItemPrice(orderItem) * orderGetters.getItemQty(orderItem), 'currency') }}
-                </span>
-              </li>
-            </ul>
-          </div>
-        </div>
->>>>>>> ab20ce21
       </div>
 
       <div class="w-full md:flex md:flex-col mt-4 md:mt-0 md:w-1/3">
