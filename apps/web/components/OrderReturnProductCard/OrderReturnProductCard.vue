--- conflicted
+++ resolved
@@ -83,13 +83,8 @@
           @change-quantity="debounceQuantity"
           :value="quantity"
           :min-value="0"
-<<<<<<< HEAD
-          :max-value="orderGetters.getItemQty(orderItem)"
+          :max-value="orderGetters.getItemReturnableQty(orderItem)"
           class="mt-4 sm:mt-0 h-fit self-end md:mr-4"
-=======
-          :max-value="orderGetters.getItemReturnableQty(orderItem)"
-          class="mt-4 sm:mt-0 h-fit self-end mr-4"
->>>>>>> ff1fe40b
         />
 
         <div class="flex flex-col flex-1 justify-end">
