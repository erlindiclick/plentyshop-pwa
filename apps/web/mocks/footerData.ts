<<<<<<< HEAD
import {
  SfIconCall,
  SfIconContactSupport,
  SfIconFacebook,
  SfIconHelp,
  SfIconInstagram,
  SfIconTwitter,
  SfIconYoutube,
} from '@storefront-ui/vue';
import SfLinkedin from '~/components/ui/Icons/IconLinkedin.vue';

=======
>>>>>>> c1575b28
export const categories = [
  {
    key: 'howToBuy',
    subcategories: [
      {
        key: 'paymentMethods',
        link: '/',
      },
      {
        key: 'orderPickup',
        link: '/',
      },
      {
        key: 'purchaseStatus',
        link: '/',
      },
      {
        key: 'trackOrders',
        link: '/',
      },
      {
        key: 'returns',
        link: '/',
      },
    ],
  },
  {
    key: 'legal',
    subcategories: [
      {
        key: 'termsAndConditions',
        link: '/TermsAndConditions',
      },
      {
        key: 'cancellationRights',
        link: '/CancellationRights',
      },
      {
        key: 'legalDisclosure',
        link: '/LegalDisclosure',
      },
      {
        key: 'privacyPolicy',
        link: '/PrivacyPolicy',
      },
      {
        key: 'cancellationForm',
        link: '/CancellationForm',
      },
    ],
  },
];
<<<<<<< HEAD
export const socialMedia = [
  {
    label: 'Facebook',
    link: 'https://www.facebook.com/plentymarkets',
    icon: SfIconFacebook,
  },
  {
    label: 'Twitter',
    link: 'https://twitter.com/plentymarkets',
    icon: SfIconTwitter,
  },
  {
    label: 'Linkedin',
    link: 'https://www.linkedin.com/company/plentysystems',
    icon: SfLinkedin,
  },
  {
    label: 'Instagram',
    link: 'https://www.instagram.com/plentysystems',
    icon: SfIconInstagram,
  },
  {
    label: 'Youtube',
    link: 'https://www.youtube.com/channel/UCauJsvmhbPNp6ii7tCGwxMg',
    icon: SfIconYoutube,
  },
];
export const contactOptions = [
  {
    key: 'helpCenter',
    link: '/',
    details: ['description'],
    icon: SfIconHelp,
  },
  {
    key: 'liveChat',
    link: '/',
    details: ['openingHours-1', 'openingHours-2'],
    icon: SfIconContactSupport,
  },
  {
    key: 'phone',
    link: '/',
    details: ['openingHours-1', 'openingHours-2'],
    icon: SfIconCall,
  },
];
export const bottomLinks = [
  {
    key: 'terms',
    link: '/',
  },
  {
    key: 'privacyPolicy',
    link: '/',
  },
];
export const companyName = `© PLENTYSYSTEMS AG ${new Date().getFullYear()}`;
=======

export const companyName = `© ${new Date().getFullYear()} Vue Storefront`;
>>>>>>> c1575b28
<|MERGE_RESOLUTION|>--- conflicted
+++ resolved
@@ -1,4 +1,3 @@
-<<<<<<< HEAD
 import {
   SfIconCall,
   SfIconContactSupport,
@@ -10,8 +9,6 @@
 } from '@storefront-ui/vue';
 import SfLinkedin from '~/components/ui/Icons/IconLinkedin.vue';
 
-=======
->>>>>>> c1575b28
 export const categories = [
   {
     key: 'howToBuy',
@@ -64,7 +61,7 @@
     ],
   },
 ];
-<<<<<<< HEAD
+
 export const socialMedia = [
   {
     label: 'Facebook',
@@ -122,8 +119,4 @@
     link: '/',
   },
 ];
-export const companyName = `© PLENTYSYSTEMS AG ${new Date().getFullYear()}`;
-=======
-
-export const companyName = `© ${new Date().getFullYear()} Vue Storefront`;
->>>>>>> c1575b28
+export const companyName = `© PLENTYSYSTEMS AG ${new Date().getFullYear()}`;