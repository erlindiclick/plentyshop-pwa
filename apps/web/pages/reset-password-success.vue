<template>
  <NuxtLayout name="auth">
    <div class="mx-auto text-center rounded-md border border-neutral-200 p-4 md:p-6 mt-2">
      <NuxtImg
        src="/images/email-sent.png"
        :alt="$t('auth.resetPassword.emailSent')"
        width="192"
        height="192"
        class="mx-auto mb-6"
      />
      <h1 class="typography-headline-3 font-bold">{{ $t('auth.resetPassword.heading') }}</h1>
      <i18n-t
        tag="p"
        keypath="auth.resetPassword.thankYou"
        class="bg-neutral-100 text-left border border-neutral-200 p-4 rounded-md my-4"
      >
        <span class="font-medium">{{ email }}</span>
      </i18n-t>
      <SfButton
<<<<<<< HEAD
        :to="localePath(paths.authResetPassword)"
=======
        :to="paths.authResetPassword"
>>>>>>> 560c3f96
        :tag="NuxtLink"
        variant="tertiary"
        data-testid="reset-password-page-reset-button"
      >
        {{ $t('auth.resetPassword.anotherEmail') }}
      </SfButton>
    </div>
  </NuxtLayout>
</template>
<script setup lang="ts">
import { SfButton } from '@storefront-ui/vue';

definePageMeta({
  layout: false,
});

<<<<<<< HEAD
const localePath = useLocalePath();

const NuxtLink = resolveComponent('NuxtLink');
=======
>>>>>>> 560c3f96
const email = ref('hieronim.anonim@gmail.com');
const NuxtLink = resolveComponent('NuxtLink');
</script><|MERGE_RESOLUTION|>--- conflicted
+++ resolved
@@ -17,11 +17,7 @@
         <span class="font-medium">{{ email }}</span>
       </i18n-t>
       <SfButton
-<<<<<<< HEAD
         :to="localePath(paths.authResetPassword)"
-=======
-        :to="paths.authResetPassword"
->>>>>>> 560c3f96
         :tag="NuxtLink"
         variant="tertiary"
         data-testid="reset-password-page-reset-button"
@@ -38,12 +34,8 @@
   layout: false,
 });
 
-<<<<<<< HEAD
 const localePath = useLocalePath();
 
-const NuxtLink = resolveComponent('NuxtLink');
-=======
->>>>>>> 560c3f96
 const email = ref('hieronim.anonim@gmail.com');
 const NuxtLink = resolveComponent('NuxtLink');
 </script>