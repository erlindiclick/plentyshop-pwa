<template>
  <div class="relative min-h-[600px]">
    <picture>
<<<<<<< HEAD
      <source
        srcset="https://storage.googleapis.com/sfui_docs_artifacts_bucket_public/production/hero-bg.png"
        media="(min-width: 768px)"
      />
      <img
        src="https://storage.googleapis.com/sfui_docs_artifacts_bucket_public/production/hero-bg-mobile.png"
        alt="Hero mobile background"
        class="absolute w-full h-full z-[-1] md:object-cover"
      />
=======
      <source srcset="/images/homepage-hero-bg.webp" media="(min-width: 768px)" />
      <img src="/images/homepage-hero-bg-mobile.webp" class="absolute w-full h-full z-[-1] md:object-cover" />
>>>>>>> 54c44045
    </picture>
    <div class="md:flex md:flex-row-reverse md:justify-center max-w[1536px] mx-auto md:min-h-[600px]">
      <div class="flex flex-col md:basis-2/4 md:items-stretch md:overflow-hidden">
        <img src="/images/homepage-hero-headphones.webp" alt="Headphones" class="h-full object-cover object-left" />
      </div>
      <div class="p-4 md:p-10 md:max-w-[768px] md:flex md:flex-col md:justify-center md:items-start md:basis-2/4">
        <p class="typography-text-xs md:typography-text-sm font-bold tracking-widest text-neutral-500 uppercase">
          Feel the music
        </p>
        <h1 class="typography-display-2 md:typography-display-1 md:leading-[67.5px] font-bold mt-2 mb-4">
          New Wireless Pro
        </h1>
        <p class="typography-text-base md:typography-text-lg">
          Spatial audio. Adjustable ear cups. On-device controls. All-day battery.
        </p>
        <div class="flex flex-col md:flex-row gap-4 mt-6">
          <SfButton size="lg"> Order now </SfButton>
          <SfButton size="lg" variant="secondary" class="bg-white"> Show more </SfButton>
        </div>
      </div>
    </div>
  </div>
  <div class="max-w-screen-3xl mx-auto md:px-6 lg:px-10">
    <div class="flex flex-wrap gap-4 lg:gap-6 lg:flex-no-wrap justify-center my-10">
      <div
        v-for="{ title, image } in categories"
        :key="title"
        class="relative flex-col min-w-[140px] max-w-[360px] justify-center group"
      >
        <a
          class="absolute w-full h-full z-1 focus-visible:outline focus-visible:outline-offset focus-visible:rounded-md"
          href="#"
          :aria-label="title"
        />
        <img
          class="rounded-full bg-neutral-100 group-hover:shadow-xl group-active:shadow-none"
          :src="image"
          :alt="title"
          width="360"
          height="360"
        />
        <div class="flex justify-center">
          <a
            class="mt-4 font-semibold no-underline text-normal-900 typography-text-base group-hover:underline group-hover:text-primary-800 group-hover:font-normal group-active:text-primary-800 group-active:font-normal"
          >
            {{ title }}
          </a>
        </div>
      </div>
    </div>
    <div class="flex flex-col md:flex-row flex-wrap gap-6 mt-max-w-[1540px]">
      <div
        v-for="{
          image,
          title,
          subtitle,
          description,
          buttonText,
          backgroundColor,
          reverse,
          titleClass,
          subtitleClass,
        } in displayDetails"
        :key="title"
        :class="[
          'relative flex md:max-w-[1536px] md:[&:not(:first-of-type)]:flex-1 md:first-of-type:w-full',
          backgroundColor,
        ]"
      >
        <a
          class="absolute w-full h-full z-1 focus-visible:outline focus-visible:rounded-lg"
          :aria-label="title"
          href="#"
        />
        <div :class="['flex justify-between overflow-hidden grow', { 'flex-row-reverse': reverse }]">
          <div class="flex flex-col justify-center items-start p-6 lg:p-10 max-w-1/2">
            <p :class="['uppercase typography-text-xs block font-bold tracking-widest', subtitleClass]">
              {{ subtitle }}
            </p>
            <h2 :class="['mb-4 mt-2 font-bold typography-display-3', titleClass]">
              {{ title }}
            </h2>
            <p class="typography-text-base block mb-4">
              {{ description }}
            </p>
            <SfButton class="!bg-black">{{ buttonText }}</SfButton>
          </div>
          <img :src="image" :alt="title" class="w-1/2 self-end object-contain" />
        </div>
      </div>
    </div>
    <section class="mx-4 mt-28 mb-20 overflow-hidden">
      <NuxtLazyHydrate when-visible>
        <p data-testid="recommended-products" v-if="recommendedProducts" class="my-4 typography-text-lg">
          {{ $t('moreItemsOfThisCategory') }}
        </p>
        <RecommendedProducts v-if="recommendedProducts" :products="recommendedProducts" />
      </NuxtLazyHydrate>
    </section>
  </div>
</template>

<script lang="ts" setup>
import { SfButton } from '@storefront-ui/vue';

const { data: categoryTree } = useCategoryTree();
const { data: recommendedProducts, fetchProductRecommended } = useProductRecommended('homepage');

definePageMeta({
  pageType: 'static',
});

const firstCategoryId = categoryTree.value?.[0]?.id;

onMounted(async () => {
  if (firstCategoryId) {
    await fetchProductRecommended(firstCategoryId.toString());
  }
});

const displayDetails = [
  {
    image: '/images/homepage-display-1.webp',
    title: 'Sunny Days Ahead',
    subtitle: 'Be inspired',
    description: 'Step out in style with our sunglasses collection',
    buttonText: 'Discover now',
    reverse: false,
    backgroundColor: 'bg-negative-200',
    titleClass: 'md:typography-display-2',
    subtitleClass: 'md:typography-headline-6',
    descriptionClass: 'md:typography-text-lg',
  },
  {
    image: '/images/homepage-display-2.webp',
    title: 'Pack it Up',
    subtitle: 'Be active',
    description: 'Explore the great outdoors with our backpacks',
    buttonText: 'Discover now',
    reverse: true,
    backgroundColor: 'bg-warning-200',
  },
  {
    image: '/images/homepage-display-3.webp',
    title: 'Fresh and Bold',
    subtitle: 'New collection',
    description: 'Add a pop up color to your outfit',
    buttonText: 'Discover now',
    reverse: false,
    backgroundColor: 'bg-secondary-200',
  },
];

const categories = [
  {
    title: `Women`,
    image: '/images/homepage-women-category.webp',
  },
  {
    title: `Men`,
    image: '/images/homepage-men-category.webp',
  },
  {
    title: `Kid`,
    image: '/images/homepage-kid-category.webp',
  },
];
</script><|MERGE_RESOLUTION|>--- conflicted
+++ resolved
@@ -1,20 +1,12 @@
 <template>
   <div class="relative min-h-[600px]">
     <picture>
-<<<<<<< HEAD
-      <source
-        srcset="https://storage.googleapis.com/sfui_docs_artifacts_bucket_public/production/hero-bg.png"
-        media="(min-width: 768px)"
-      />
+      <source srcset="/images/homepage-hero-bg.webp" media="(min-width: 768px)" />
       <img
-        src="https://storage.googleapis.com/sfui_docs_artifacts_bucket_public/production/hero-bg-mobile.png"
+        src="/images/homepage-hero-bg-mobile.webp"
         alt="Hero mobile background"
         class="absolute w-full h-full z-[-1] md:object-cover"
       />
-=======
-      <source srcset="/images/homepage-hero-bg.webp" media="(min-width: 768px)" />
-      <img src="/images/homepage-hero-bg-mobile.webp" class="absolute w-full h-full z-[-1] md:object-cover" />
->>>>>>> 54c44045
     </picture>
     <div class="md:flex md:flex-row-reverse md:justify-center max-w[1536px] mx-auto md:min-h-[600px]">
       <div class="flex flex-col md:basis-2/4 md:items-stretch md:overflow-hidden">
