--- conflicted
+++ resolved
@@ -73,15 +73,10 @@
 });
 
 const NuxtLink = resolveComponent('NuxtLink');
-<<<<<<< HEAD
 const { data: cart, getCart } = useCart();
 const { data: paymentMethodData, fetchPaymentMethods, savePaymentMethod } = usePaymentMethods();
 const { data: shippingMethodData, getShippingMethods, saveShippingMethod } = useCartShippingMethods();
-=======
-const { isAuthorized } = useCustomer();
-const { data: cart } = useCart();
-const { data: shippingMethods, getShippingMethods, saveShippingMethod } = useCartShippingMethods();
->>>>>>> 01a2ef44
+
 await getShippingMethods();
 await fetchPaymentMethods();
 
