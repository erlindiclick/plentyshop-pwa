--- conflicted
+++ resolved
@@ -78,11 +78,11 @@
 const NuxtLink = resolveComponent('NuxtLink');
 const { data: cart, getCart } = useCart();
 const { isAuthorized } = useCustomer();
-<<<<<<< HEAD
-const { data: cart } = useCart();
 const { data: shippingMethods, getShippingMethods, saveShippingMethod } = useCartShippingMethods();
 const { data: billingAddresses, getBillingAddresses } = useBillingAddress();
 const { data: shippingAddresses, getShippingAddresses } = useShippingAddress();
+const { data: paymentMethodData, fetchPaymentMethods, savePaymentMethod } = usePaymentMethods();
+const { data: shippingMethodData, getShippingMethods, saveShippingMethod } = useCartShippingMethods();
 
 const loadAddresses = async () => {
   await getBillingAddresses();
@@ -95,9 +95,7 @@
 const activePayment = ref<PaymentMethod>(PaymentMethod.CreditCard);
 const doSaveShippingMethod = async (shippingMethodId: string) => {
   saveShippingMethod(Number(shippingMethodId));
-=======
-const { data: paymentMethodData, fetchPaymentMethods, savePaymentMethod } = usePaymentMethods();
-const { data: shippingMethodData, getShippingMethods, saveShippingMethod } = useCartShippingMethods();
+};
 
 await getShippingMethods();
 await fetchPaymentMethods();
@@ -114,6 +112,5 @@
 const handlePaymentMethodUpdate = async (paymentMethodId: number) => {
   await savePaymentMethod(paymentMethodId);
   await getShippingMethods();
->>>>>>> 922c5bd2
 };
 </script>