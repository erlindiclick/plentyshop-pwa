<template>
  <NuxtLayout
    name="checkout"
    :back-href="paths.cart"
    :back-label-desktop="$t('backToCart')"
    :back-label-mobile="$t('back')"
    :heading="$t('checkout')"
  >
    <div v-if="cart" class="md:grid md:grid-cols-12 md:gap-x-6">
      <div class="col-span-7 mb-10 md:mb-0">
        <UiDivider class="w-screen md:w-auto -mx-4 md:mx-0" />
        <ContactInformation />
        <UiDivider class="w-screen md:w-auto -mx-4 md:mx-0" />
        <CheckoutAddress
          id="billing-address"
          :heading="$t('billing.heading')"
          :description="$t('billing.description')"
          :button-text="$t('billing.addButton')"
          :addresses="billingAddresses"
          :type="AddressType.Billing"
          @on-saved="loadAddresses"
        />
        <UiDivider class="w-screen md:w-auto -mx-4 md:mx-0" />
        <CheckoutAddress
          id="shipping-address"
          :heading="$t('shipping.heading')"
          :description="$t('shipping.description')"
          :button-text="$t('shipping.addButton')"
          :addresses="shippingAddresses"
          :type="AddressType.Shipping"
          @on-saved="loadAddresses"
        />
        <UiDivider class-name="w-screen md:w-auto -mx-4 md:mx-0" />
        <div class="relative" :class="{ 'pointer-events-none opacity-50': disableShippingPayment }">
          <ShippingMethod
            :shipping-methods="shippingMethods"
            :disabled="disableShippingPayment"
            @update:shipping-method="handleShippingMethodUpdate($event)"
          />
          <SfLoaderCircular
            v-if="disableShippingPayment"
            class="absolute mt-5 right-0 left-0 m-auto z-[999]"
            size="2xl"
          />
          <UiDivider class="w-screen md:w-auto -mx-4 md:mx-0" />
          <CheckoutPayment
            :payment-methods="paymentMethods"
            :disabled="disableShippingPayment"
            @update:active-payment="handlePaymentMethodUpdate($event)"
          />
        </div>
        <UiDivider class="w-screen md:w-auto -mx-4 md:mx-0 mb-10" />
        <div class="text-sm mx-4 md:pb-0">
          <div class="flex items-center">
            <SfCheckbox
              v-model="termsAccepted"
              :invalid="showTermsError"
              @change="showTermsError = false"
              id="terms-checkbox"
              class="inline-block mr-2"
              data-testid="checkout-terms-checkbox"
            />
            <div>
              <i18n-t keypath="termsInfo">
                <template #terms>
                  <SfLink
                    href="/TermsAndConditions"
                    target="_blank"
                    class="focus:outline focus:outline-offset-2 focus:outline-2 outline-secondary-600 rounded"
                  >
                    {{ $t('termsAndConditions') }}
                  </SfLink>
                </template>
                <template #cancellationRights>
                  <SfLink
                    href="/CancellationRights"
                    target="_blank"
                    class="focus:outline focus:outline-offset-2 focus:outline-2 outline-secondary-600 rounded"
                  >
                    {{ $t('cancellationRights') }}
                  </SfLink>
                </template>
                <template #privacyPolicy>
                  <SfLink
                    href="/PrivacyPolicy"
                    target="_blank"
                    class="focus:outline focus:outline-offset-2 focus:outline-2 outline-secondary-600 rounded"
                  >
                    {{ $t('privacyPolicy') }}
                  </SfLink>
                </template>
              </i18n-t>
            </div>
          </div>
          <div v-if="showTermsError" class="text-negative-700 text-sm mt-2">{{ $t('termsRequired') }}</div>
        </div>
      </div>
      <div class="col-span-5">
        <div v-for="cartItem in cart?.items" :key="cartItem.id">
          <UiCartProductCard :cart-item="cartItem" />
        </div>
        <div class="relative md:sticky mt-4 md:top-20 h-fit" :class="{ 'pointer-events-none opacity-50': cartLoading }">
          <SfLoaderCircular v-if="cartLoading" class="absolute top-[130px] right-0 left-0 m-auto z-[999]" size="2xl" />
          <OrderSummary v-if="cart" :cart="cart">
            <PayPalExpressButton
              type="Checkout"
              v-if="selectedPaymentId === paypalPaymentId"
              :disabled="!termsAccepted || disableShippingPayment || cartLoading"
              @on-click="validateTerms"
            />
            <SfButton
              v-else-if="selectedPaymentId === paypalCreditCardPaymentId"
              type="submit"
              @click="openPayPalCardDialog"
              :disabled="disableShippingPayment || cartLoading || paypalCardDialog"
              size="lg"
              class="w-full mb-4 md:mb-0 cursor-pointer"
            >
              <span>
                {{ $t('buy') }}
              </span>
            </SfButton>
            <SfButton
              v-else
              type="submit"
              @click="order"
              :disabled="createOrderLoading || disableShippingPayment || cartLoading"
              size="lg"
              data-testid="place-order-button"
              class="w-full mb-4 md:mb-0 cursor-pointer"
            >
              <SfLoaderCircular v-if="createOrderLoading" class="flex justify-center items-center" size="sm" />
              <span v-else>
                {{ $t('buy') }}
              </span>
            </SfButton>
          </OrderSummary>
        </div>
      </div>
    </div>
    <UiModal
      v-model="paypalCardDialog"
      class="h-full w-full overflow-auto md:w-[600px] md:h-fit"
      tag="section"
      disable-click-away
    >
      <PayPalCreditCardForm @confirm-cancel="paypalCardDialog = false" />
    </UiModal>
  </NuxtLayout>
</template>

<<<<<<< HEAD
<script lang="ts" setup>
import { AddressType } from '@plentymarkets/shop-api';
import { shippingProviderGetters, paymentProviderGetters } from '@plentymarkets/shop-sdk';
import { SfButton, SfLink, SfCheckbox, SfLoaderCircular } from '@storefront-ui/vue';
import { keyBy } from 'lodash';
import PayPalExpressButton from '~/components/PayPal/PayPalExpressButton.vue';
import { PayPalCreditCardPaymentKey, PayPalPaymentKey } from '~/composables/usePayPal/types';
=======
<script setup lang="ts">
import { SfButton, SfLink } from '@storefront-ui/vue';
import { PaymentMethod } from '~/components/CheckoutPayment/types';
>>>>>>> 560c3f96

definePageMeta({
  layoutName: 'checkout',
});

<<<<<<< HEAD
const ID_CHECKBOX = '#terms-checkbox';
const ID_BILLING_ADDRESS = '#billing-address';
const ID_SHIPPING_ADDRESS = '#shipping-address';

const { send } = useNotification();
const { data: cart, getCart, clearCartItems, loading: cartLoading } = useCart();
const { data: billingAddresses, getAddresses: getBillingAddresses } = useAddress(AddressType.Billing);
const { data: shippingAddresses, getAddresses: getShippingAddresses } = useAddress(AddressType.Shipping);
const {
  loading: loadShipping,
  data: shippingMethodData,
  getShippingMethods,
  saveShippingMethod,
} = useCartShippingMethods();
const { loading: loadPayment, data: paymentMethodData, fetchPaymentMethods, savePaymentMethod } = usePaymentMethods();
const { loading: createOrderLoading, createOrder } = useMakeOrder();
const { shippingPrivacyAgreement, setShippingPrivacyAgreement } = useAdditionalInformation();
const router = useRouter();
const i18n = useI18n();
const paypalCardDialog = ref(false);
const termsAccepted = ref(false);
const showTermsError = ref(false);
const disableShippingPayment = computed(() => loadShipping.value || loadPayment.value);
const paypalPaymentId = computed(() =>
  paymentProviderGetters.getIdByPaymentKey(paymentMethodData.value.list, PayPalPaymentKey),
);
const paypalCreditCardPaymentId = computed(() =>
  paymentProviderGetters.getIdByPaymentKey(paymentMethodData.value.list, PayPalCreditCardPaymentKey),
);

const loadAddresses = async () => {
  await getBillingAddresses();
  await getShippingAddresses();
  await getShippingMethods();
};

await loadAddresses();
await getShippingMethods();
await fetchPaymentMethods();

const shippingMethods = computed(() => shippingProviderGetters.getShippingProviders(shippingMethodData.value));
const paymentMethods = computed(() => paymentMethodData.value);
const selectedPaymentId = computed(() => cart.value.methodOfPaymentId);

const handleShippingMethodUpdate = async (shippingMethodId: string) => {
  await saveShippingMethod(Number(shippingMethodId));
  await fetchPaymentMethods();
  await getCart();

  setShippingPrivacyAgreement(false);
};

const handlePaymentMethodUpdate = async (paymentMethodId: number) => {
  await savePaymentMethod(paymentMethodId);
  await getShippingMethods();
};

const scrollToHTMLObject = (object: string) => {
  const element = document.querySelector(object) as HTMLElement;
  const elementOffset = element?.offsetTop ?? 0;

  const headerElement = document.querySelector('header') as HTMLElement;
  const headerElementOffset = headerElement.offsetHeight ?? 0;

  window.scrollTo({
    top: elementOffset - headerElementOffset,
    behavior: 'smooth',
  });
};

const validateTerms = (): boolean => {
  showTermsError.value = !termsAccepted.value;
  if (showTermsError.value) {
    scrollToHTMLObject(ID_CHECKBOX);
    return false;
  }

  return true;
};

const validateAddresses = () => {
  if (billingAddresses.value.length === 0) {
    send({
      type: 'negative',
      message: i18n.t('billingAddressRequired'),
    });
    scrollToHTMLObject(ID_BILLING_ADDRESS);
    return false;
  }

  if (shippingAddresses.value.length === 0) {
    send({
      type: 'negative',
      message: i18n.t('shippingAddressRequired'),
    });
    scrollToHTMLObject(ID_SHIPPING_ADDRESS);
    return false;
  }

  return true;
};

const openPayPalCardDialog = () => {
  if (!validateAddresses() || !validateTerms()) {
    return;
  }

  paypalCardDialog.value = true;
};

const order = async () => {
  if (!validateAddresses() || !validateTerms()) {
    return;
  }
  const paymentMethodsById = keyBy(paymentMethods.value.list, 'id');

  if (paymentMethodsById[selectedPaymentId.value].key === 'plentyPayPal') {
    paypalCardDialog.value = true;
  } else {
    const data = await createOrder({
      paymentId: paymentMethodData.value.selected,
      shippingPrivacyHintAccepted: shippingPrivacyAgreement.value,
    });

    clearCartItems();

    if (data?.order?.id) {
      router.push('/thank-you/?orderId=' + data.order.id + '&accessKey=' + data.order.accessKey);
    }
  }
};
=======
const { data: cart } = useCart();
const { data: shippingMethods, getShippingMethods } = useCartShippingMethods();

await getShippingMethods();

const activePayment = ref<PaymentMethod>(PaymentMethod.CreditCard);
const NuxtLink = resolveComponent('NuxtLink');
>>>>>>> 560c3f96
</script><|MERGE_RESOLUTION|>--- conflicted
+++ resolved
@@ -149,25 +149,18 @@
   </NuxtLayout>
 </template>
 
-<<<<<<< HEAD
-<script lang="ts" setup>
+<script setup lang="ts">
 import { AddressType } from '@plentymarkets/shop-api';
 import { shippingProviderGetters, paymentProviderGetters } from '@plentymarkets/shop-sdk';
 import { SfButton, SfLink, SfCheckbox, SfLoaderCircular } from '@storefront-ui/vue';
 import { keyBy } from 'lodash';
 import PayPalExpressButton from '~/components/PayPal/PayPalExpressButton.vue';
 import { PayPalCreditCardPaymentKey, PayPalPaymentKey } from '~/composables/usePayPal/types';
-=======
-<script setup lang="ts">
-import { SfButton, SfLink } from '@storefront-ui/vue';
-import { PaymentMethod } from '~/components/CheckoutPayment/types';
->>>>>>> 560c3f96
 
 definePageMeta({
   layoutName: 'checkout',
 });
 
-<<<<<<< HEAD
 const ID_CHECKBOX = '#terms-checkbox';
 const ID_BILLING_ADDRESS = '#billing-address';
 const ID_SHIPPING_ADDRESS = '#shipping-address';
@@ -299,13 +292,4 @@
     }
   }
 };
-=======
-const { data: cart } = useCart();
-const { data: shippingMethods, getShippingMethods } = useCartShippingMethods();
-
-await getShippingMethods();
-
-const activePayment = ref<PaymentMethod>(PaymentMethod.CreditCard);
-const NuxtLink = resolveComponent('NuxtLink');
->>>>>>> 560c3f96
 </script>