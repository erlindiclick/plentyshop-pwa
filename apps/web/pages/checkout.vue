--- conflicted
+++ resolved
@@ -29,10 +29,10 @@
         <UiDivider class-name="w-screen md:w-auto -mx-4 md:mx-0" />
         <ShippingMethod
           :shipping-methods="shippingProviderGetters.getShippingProviders(shippingMethods)"
-          @update:shipping-method="doSaveShippingMethod($event)"
+          @update:shipping-method="handleShippingMethodUpdate($event)"
         />
         <UiDivider class="w-screen md:w-auto -mx-4 md:mx-0" />
-        <CheckoutPayment :payment-methods="paymentMethods" @update:active-payment="savePaymentMethod($event)" />
+        <CheckoutPayment :payment-methods="paymentMethods" @update:active-payment="handlePaymentMethodUpdate($event)" />
         <UiDivider class="w-screen md:w-auto -mx-4 md:mx-0 mb-10" />
       </div>
       <OrderSummary v-if="cart" :cart="cart" class="col-span-5 md:sticky md:top-20 h-fit">
@@ -74,17 +74,18 @@
 
 const NuxtLink = resolveComponent('NuxtLink');
 const { data: cart } = useCart();
-<<<<<<< HEAD
-const { data: shippingMethods, getShippingMethods } = useCartShippingMethods();
 const { data: paymentMethods, fetchPaymentMethods, savePaymentMethod } = usePaymentMethods();
+const { data: shippingMethods, getShippingMethods, saveShippingMethod } = useCartShippingMethods();
 await getShippingMethods();
 await fetchPaymentMethods();
-=======
-const { data: shippingMethods, getShippingMethods, saveShippingMethod } = useCartShippingMethods();
-await getShippingMethods();
-const activePayment = ref<PaymentMethod>(PaymentMethod.CreditCard);
-const doSaveShippingMethod = async (shippingMethodId: string) => {
-  saveShippingMethod(Number(shippingMethodId));
+
+const handleShippingMethodUpdate = async (shippingMethodId: string) => {
+  await saveShippingMethod(Number(shippingMethodId));
+  await fetchPaymentMethods();
 };
->>>>>>> 496770d4
+
+const handlePaymentMethodUpdate = async (paymentMethodId: number) => {
+  await savePaymentMethod(paymentMethodId);
+  await getShippingMethods();
+};
 </script>