--- conflicted
+++ resolved
@@ -78,8 +78,7 @@
 
 const NuxtLink = resolveComponent('NuxtLink');
 const { data: cart } = useCart();
-<<<<<<< HEAD
-const { data: shippingMethods, getShippingMethods } = useCartShippingMethods();
+const { data: shippingMethods, getShippingMethods, saveShippingMethod } = useCartShippingMethods();
 const { data: billingAddresses, getBillingAddresses } = useBillingAddress();
 const { data: shippingAddresses, getShippingAddresses } = useShippingAddress();
 
@@ -91,10 +90,6 @@
 
 await loadAddresses();
 
-=======
-const { data: shippingMethods, getShippingMethods, saveShippingMethod } = useCartShippingMethods();
-await getShippingMethods();
->>>>>>> 496770d4
 const activePayment = ref<PaymentMethod>(PaymentMethod.CreditCard);
 const doSaveShippingMethod = async (shippingMethodId: string) => {
   saveShippingMethod(Number(shippingMethodId));
