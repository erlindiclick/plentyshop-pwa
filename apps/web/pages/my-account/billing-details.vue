<template>
  <UiDivider class="col-span-3 -mx-4 !w-auto md:mx-0" />
  <AccountData
    class="col-span-3"
    :header="$t('account.accountSettings.billingDetails.billingAddress')"
    :button-text="$t('account.accountSettings.billingDetails.edit')"
    @on-click="open"
  >
<<<<<<< HEAD
    <p>
      {{
        `${userAddressGetters.getFirstName(userShippingAddress)} ${userAddressGetters.getLastName(userShippingAddress)}`
      }}
    </p>
    <p>{{ userAddressGetters.getPhone(userShippingAddress) }}</p>
    <p>
      {{ userAddressGetters.getStreetName(userShippingAddress) }}
      {{ userAddressGetters.getStreetNumber(userShippingAddress) }}
    </p>
    <p>
      {{ `${userAddressGetters.getCity(userShippingAddress)} ${userAddressGetters.getPostCode(userShippingAddress)}` }}
    </p>
=======
    <p>{{ userBillingAddress.firstName }} {{ userBillingAddress.lastName }}</p>
    <p>{{ userBillingAddress.phoneNumber }}</p>
    <p>{{ userBillingAddress.address1 }} {{ userBillingAddress.address2 }}</p>
    <p>{{ userBillingAddress.city }}, {{ userBillingAddress.state }} {{ userBillingAddress.postalCode }}</p>
>>>>>>> 54622526
  </AccountData>
  <UiDivider class="col-span-3 -mx-4 !w-auto md:mx-0" />

  <UiModal
    v-model="isOpen"
    tag="section"
    role="dialog"
    class="h-full w-full overflow-auto md:w-[600px] md:h-fit"
    aria-labelledby="address-modal-title"
  >
    <header>
      <SfButton square variant="tertiary" class="absolute right-2 top-2" @click="close">
        <SfIconClose />
      </SfButton>
      <h3 id="address-modal-title" class="text-neutral-900 text-lg md:text-2xl font-bold mb-4">
        {{ $t('account.accountSettings.billingDetails.billingAddress') }}
      </h3>
    </header>
<<<<<<< HEAD
    <AddressForm
      :countries="activeShippingCountries"
      :saved-address="userShippingAddress"
      :type="AddressType.Billing"
      @on-save="close"
      @on-close="close"
    />
=======
    <AddressForm :saved-address="userBillingAddress" type="shippingAddress" @on-save="close" @on-close="close" />
>>>>>>> 54622526
  </UiModal>
</template>

<script setup lang="ts">
import { AddressType } from '@plentymarkets/plentymarkets-sdk/packages/api-client/src';
import { userAddressGetters } from '@plentymarkets/plentymarkets-sdk/packages/sdk/src';
import { SfButton, SfIconClose, useDisclosure } from '@storefront-ui/vue';

definePageMeta({
  layout: 'account',
});
const { isOpen, open, close } = useDisclosure();

<<<<<<< HEAD
const { data: activeShippingCountries, getActiveShippingCountries } = useActiveShippingCountries();
await getActiveShippingCountries();

const userShippingAddress = ref({
  id: 0,
  firstName: '',
  lastName: '',
  streetName: '',
  apartment: '',
  city: '',
  state: '',
  country: '',
  zipCode: '',
  phoneNumber: '',
  email: '',
  primary: 1,
=======
const userBillingAddress = ref<SfAddress>({
  firstName: 'Hieronim',
  lastName: 'Anonim',
  address1: 'Oak Drive',
  address2: '3633',
  city: 'Colonie',
  country: 'US',
  phoneNumber: '+1 321 765 0987',
  postalCode: '12205',
  state: 'NY',
  titleCode: '',
>>>>>>> 54622526
});
</script><|MERGE_RESOLUTION|>--- conflicted
+++ resolved
@@ -6,7 +6,6 @@
     :button-text="$t('account.accountSettings.billingDetails.edit')"
     @on-click="open"
   >
-<<<<<<< HEAD
     <p>
       {{
         `${userAddressGetters.getFirstName(userShippingAddress)} ${userAddressGetters.getLastName(userShippingAddress)}`
@@ -20,12 +19,6 @@
     <p>
       {{ `${userAddressGetters.getCity(userShippingAddress)} ${userAddressGetters.getPostCode(userShippingAddress)}` }}
     </p>
-=======
-    <p>{{ userBillingAddress.firstName }} {{ userBillingAddress.lastName }}</p>
-    <p>{{ userBillingAddress.phoneNumber }}</p>
-    <p>{{ userBillingAddress.address1 }} {{ userBillingAddress.address2 }}</p>
-    <p>{{ userBillingAddress.city }}, {{ userBillingAddress.state }} {{ userBillingAddress.postalCode }}</p>
->>>>>>> 54622526
   </AccountData>
   <UiDivider class="col-span-3 -mx-4 !w-auto md:mx-0" />
 
@@ -44,7 +37,6 @@
         {{ $t('account.accountSettings.billingDetails.billingAddress') }}
       </h3>
     </header>
-<<<<<<< HEAD
     <AddressForm
       :countries="activeShippingCountries"
       :saved-address="userShippingAddress"
@@ -52,9 +44,6 @@
       @on-save="close"
       @on-close="close"
     />
-=======
-    <AddressForm :saved-address="userBillingAddress" type="shippingAddress" @on-save="close" @on-close="close" />
->>>>>>> 54622526
   </UiModal>
 </template>
 
@@ -68,7 +57,6 @@
 });
 const { isOpen, open, close } = useDisclosure();
 
-<<<<<<< HEAD
 const { data: activeShippingCountries, getActiveShippingCountries } = useActiveShippingCountries();
 await getActiveShippingCountries();
 
@@ -85,18 +73,5 @@
   phoneNumber: '',
   email: '',
   primary: 1,
-=======
-const userBillingAddress = ref<SfAddress>({
-  firstName: 'Hieronim',
-  lastName: 'Anonim',
-  address1: 'Oak Drive',
-  address2: '3633',
-  city: 'Colonie',
-  country: 'US',
-  phoneNumber: '+1 321 765 0987',
-  postalCode: '12205',
-  state: 'NY',
-  titleCode: '',
->>>>>>> 54622526
 });
 </script>