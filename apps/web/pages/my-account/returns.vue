--- conflicted
+++ resolved
@@ -15,9 +15,6 @@
       {{ $t('account.ordersAndReturns.noOrders') }}
     </h3>
   </div>
-<<<<<<< HEAD
-  <div v-else class="col-span-3">
-=======
   <div class="relative col-span-3" :class="{ 'pointer-events-none opacity-50': loading }">
     <SfLoaderCircular v-if="loading" class="absolute top-0 bottom-0 right-0 left-0 m-auto z-[999]" size="2xl" />
     <UiDivider class="col-span-3 -mx-4 !w-auto md:mx-0" />
@@ -36,8 +33,7 @@
         {{ $t('account.ordersAndReturns.noOrders') }}
       </h3>
     </div>
-
->>>>>>> 6f1cfb41
+    
     <table class="hidden md:block text-left typography-text-sm mx-4">
       <caption class="hidden">
         {{
