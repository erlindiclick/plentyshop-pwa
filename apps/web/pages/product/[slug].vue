<template>
  <NuxtLayout name="default" :breadcrumbs="breadcrumbs">
    <NarrowContainer>
      <div class="md:grid gap-x-6 grid-areas-product-page grid-cols-product-page">
        <section class="grid-in-left-top md:h-full xl:max-h-[700px]">
          <NuxtLazyHydrate when-idle>
            <Gallery :images="productGetters.getGallery(product)" />
          </NuxtLazyHydrate>
        </section>
        <section class="mb-10 grid-in-right md:mb-0">
          <NuxtLazyHydrate when-idle>
            <UiPurchaseCard v-if="product" :product="product" :review-average="productReviewAverage" />
          </NuxtLazyHydrate>
        </section>
        <section class="grid-in-left-bottom md:mt-8">
          <UiDivider class="mt-4 mb-2 md:mt-8" />
          <NuxtLazyHydrate when-visible>
            <ProductAccordion v-if="product" :product="product" />
          </NuxtLazyHydrate>
          <UiDivider class="mt-4 mb-2 md:mt-8" />
          <NuxtLazyHydrate when-visible>
            <ReviewsAccordion :product="product" />
          </NuxtLazyHydrate>
        </section>
        <UiDivider class="mt-4 mb-2" />
      </div>
      <section class="mx-4 mt-28 mb-20">
        <NuxtLazyHydrate when-visible>
          <ProductRecommendedProducts :product="product"></ProductRecommendedProducts>
        </NuxtLazyHydrate>
      </section>
    </NarrowContainer>
  </NuxtLayout>
</template>

<script setup lang="ts">
import { useI18n } from 'vue-i18n';
<<<<<<< HEAD
import { categoryTreeGetters, productGetters } from '@plentymarkets/plentymarkets-sdk/packages/sdk/src';

const { data: categoryTree } = useCategoryTree();
=======
import { productGetters } from '@plentymarkets/shop-sdk';
import type { Breadcrumb } from '~/components/ui/Breadcrumbs/types';
>>>>>>> e33eaab5

const route = useRoute();
const slug = route.params.slug as string;

const productId = slug.split('-').pop() ?? '0';

const { data: product, fetchProduct } = useProduct(productId);
const { data: productReviewAverage, fetchProductReviewAverage } = useProductReviewAverage(productId);

await fetchProduct(productId);
await fetchProductReviewAverage(product.value.item.id);

const { t } = useI18n();

const breadcrumbs = computed(() => {
  const breadcrumb = categoryTreeGetters.generateBreadcrumbFromCategory(
    categoryTree.value,
    Number(productGetters.getCategoryIds(product.value)?.[0] ?? 0),
  );
  breadcrumb.unshift({ name: t('home'), link: '/' });
  breadcrumb.push({ name: productGetters.getName(product.value), link: `#` });

  return breadcrumb;
});

if (product.value) {
  const productName = productGetters.getName(product.value);

  const title = computed(() => productName);

  useHead({
    title,
  });
}

definePageMeta({
  layout: false,
});
</script><|MERGE_RESOLUTION|>--- conflicted
+++ resolved
@@ -35,14 +35,9 @@
 
 <script setup lang="ts">
 import { useI18n } from 'vue-i18n';
-<<<<<<< HEAD
-import { categoryTreeGetters, productGetters } from '@plentymarkets/plentymarkets-sdk/packages/sdk/src';
+import { categoryTreeGetters, productGetters } from '@plentymarkets/shop-sdk';
 
 const { data: categoryTree } = useCategoryTree();
-=======
-import { productGetters } from '@plentymarkets/shop-sdk';
-import type { Breadcrumb } from '~/components/ui/Breadcrumbs/types';
->>>>>>> e33eaab5
 
 const route = useRoute();
 const slug = route.params.slug as string;
