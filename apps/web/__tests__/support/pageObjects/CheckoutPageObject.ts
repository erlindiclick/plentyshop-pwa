--- conflicted
+++ resolved
@@ -2,15 +2,11 @@
 
 export class CheckoutPageObject extends PageObject {
   get goToCheckoutButton() {
-<<<<<<< HEAD
-    return cy.get('[data-testid="checkout-button"]');
-=======
     return cy.get('[data-testid="guest-checkout-button"]');
   }
 
   get goToGuestCheckoutButton() {
     return cy.getByTestId('checkout-button');
->>>>>>> ab85454e
   }
 
   get addContactInformationButton() {
