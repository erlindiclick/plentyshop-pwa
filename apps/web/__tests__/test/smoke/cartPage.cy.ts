import { paths } from '../../../utils/paths';
import { CartPageObject } from '../../support/pageObjects/CartPageObject';
import { HomePageObject } from '../../support/pageObjects/HomePageObject';
import { ProductListPageObject } from '../../support/pageObjects/ProductListPageObject';

const cart = new CartPageObject();
const homePage = new HomePageObject();
const productListPage = new ProductListPageObject();

describe('Smoke: Cart Page', () => {
  it('[smoke] Add items to cart and display it', () => {
    cy.visitAndHydrate(paths.home);

<<<<<<< HEAD
    homePage.goToCategory();
    productListPage.addToCart()

=======
>>>>>>> 560c3f96
    cart.openCart().checkCart();
  });
});<|MERGE_RESOLUTION|>--- conflicted
+++ resolved
@@ -1,4 +1,3 @@
-import { paths } from '../../../utils/paths';
 import { CartPageObject } from '../../support/pageObjects/CartPageObject';
 import { HomePageObject } from '../../support/pageObjects/HomePageObject';
 import { ProductListPageObject } from '../../support/pageObjects/ProductListPageObject';
@@ -9,14 +8,11 @@
 
 describe('Smoke: Cart Page', () => {
   it('[smoke] Add items to cart and display it', () => {
-    cy.visitAndHydrate(paths.home);
+    cy.visit('/');
 
-<<<<<<< HEAD
     homePage.goToCategory();
     productListPage.addToCart()
 
-=======
->>>>>>> 560c3f96
     cart.openCart().checkCart();
   });
 });