import { CartPageObject } from '../../support/pageObjects/CartPageObject';
import { paths } from '../../../utils/paths';

const cart = new CartPageObject();

describe('Smoke: Cart Page', () => {
  beforeEach(() => {
    cy.setCookie('vsf-locale', 'en');
<<<<<<< HEAD
=======
    cy.setCookie(
      'consent-cookie',
      '{"Essentials":{"Session":true,"Consent":true,"Session2":true},"External Media":{"Session":false,"Consent":false,"Session2":false},"Functional":{"Session":false,"Consent":false,"Session2":false},"Marketing":{"Session":false,"Consent":false,"Session2":false}}',
    );
>>>>>>> db317d27
  });

  it('[smoke] Add coupon to cart, check the totals, then remove coupon and check totals again', () => {
    cy.visitAndHydrate('/study-room-office/office-chair/design-chair-brookhaven-leather-black_105_1003');
    cy.intercept('/plentysystems/doAddCartItem').as('doAddCartItem');
    cy.wait(1000);
    cy.getByTestId('add-to-cart').click();
    cy.wait('@doAddCartItem');
    cy.visitAndHydrate(paths.cart);
    cart.openCouponAccordion();
    cart.addCoupon('KB82AZ');
<<<<<<< HEAD
    cart.orderSummayAfterCouponApplyed('-£12.85', '£119.99');
=======
    cart.orderSummayAfterCouponApplyed('-£12.91', '£119.99');
>>>>>>> db317d27
    cart.removeCoupon();
    cart.orderSummayAfterCouponRemoved('£132.90');
  });
});<|MERGE_RESOLUTION|>--- conflicted
+++ resolved
@@ -6,13 +6,6 @@
 describe('Smoke: Cart Page', () => {
   beforeEach(() => {
     cy.setCookie('vsf-locale', 'en');
-<<<<<<< HEAD
-=======
-    cy.setCookie(
-      'consent-cookie',
-      '{"Essentials":{"Session":true,"Consent":true,"Session2":true},"External Media":{"Session":false,"Consent":false,"Session2":false},"Functional":{"Session":false,"Consent":false,"Session2":false},"Marketing":{"Session":false,"Consent":false,"Session2":false}}',
-    );
->>>>>>> db317d27
   });
 
   it('[smoke] Add coupon to cart, check the totals, then remove coupon and check totals again', () => {
@@ -24,11 +17,7 @@
     cy.visitAndHydrate(paths.cart);
     cart.openCouponAccordion();
     cart.addCoupon('KB82AZ');
-<<<<<<< HEAD
-    cart.orderSummayAfterCouponApplyed('-£12.85', '£119.99');
-=======
     cart.orderSummayAfterCouponApplyed('-£12.91', '£119.99');
->>>>>>> db317d27
     cart.removeCoupon();
     cart.orderSummayAfterCouponRemoved('£132.90');
   });
