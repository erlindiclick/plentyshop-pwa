<template>
  <NuxtLayout name="default" :breadcrumbs="breadcrumbs">
    <NarrowContainer>
<<<<<<< HEAD
      <NuxtLazyHydrate when-visible>
        <div :class="['mb-20 md:px-0', { 'px-4': !isRoot }]" data-testid="account-layout">
          <ClientOnly>
            <h1
              v-if="isRoot || isTabletScreen"
              class="mt-4 mb-10 md:my-10 mx-4 md:mx-0 font-bold typography-headline-3 md:typography-headline-2"
            >
              {{ $t('account.heading') }}
            </h1>

            <div v-else class="flex justify-start items-center mb-10 mt-4">
              <div v-for="({ subsections }, i) in sections" :key="i">
                <div v-for="{ label, link } in subsections" :key="label" class="font-bold typography-headline-3">
                  <h1 v-if="currentPath === link">{{ label }}</h1>
                </div>
              </div>

              <SfButton
                :tag="NuxtLink"
                :to="localePath(paths.account)"
                class="flex md:hidden whitespace-nowrap justify-self-end ml-auto"
                size="sm"
                variant="tertiary"
              >
                <template #prefix>
                  <SfIconArrowBack />
                </template>
                {{ $t('account.back') }}
              </SfButton>
            </div>
          </ClientOnly>
          <div class="md:flex gap-10" data-testid="account-page-sidebar">
            <div>
              <div
                :class="[
                  'border-t md:border border-neutral-200 pt-4 pb-4 md:p-4 md:rounded-md min-w-[300px] md:block',
                  { hidden: !isRoot },
                ]"
              >
                <ul class="[&:not(:last-child)]:mb-4" v-for="{ title, icon, subsections } in sections" :key="title">
                  <SfListItem class="py-4 md:py-2 hover:!bg-transparent font-medium !cursor-auto">
                    <template #prefix><component :is="icon" /></template>
                    {{ title }}
                  </SfListItem>
                  <li v-for="{ label, link } in subsections" :key="label">
                    <SfListItem
                      :tag="NuxtLink"
                      :to="localePath(link)"
                      :class="[
                        'first-of-type:py-4 md:first-of-type:px-4 md:first-of-type:py-2 rounded-md active:bg-primary-100 !text-neutral-900',
                        {
                          'font-medium bg-primary-100': router.currentRoute.value.path === link,
                        },
                      ]"
                    >
                      <template #prefix><SfIconBase /></template>
                      {{ label }}
                      <template #suffix><SfIconChevronRight class="md:hidden" /></template>
                    </SfListItem>
                  </li>
                </ul>
                <UiDivider />
                <ul>
=======
      <div :class="['mb-20 md:px-0', { 'px-4': !isRoot }]" data-testid="account-layout">
        <h1
          v-if="isRoot || isTablet"
          class="mt-4 mb-10 md:my-10 mx-4 md:mx-0 font-bold typography-headline-3 md:typography-headline-2"
        >
          {{ $t('account.heading') }}
        </h1>
        <div v-else class="flex justify-start items-center mb-10 mt-4">
          <div v-for="({ subsections }, i) in sections" :key="i">
            <div v-for="{ label, link } in subsections" :key="label" class="font-bold typography-headline-3">
              <h1 v-if="currentPath === link">{{ label }}</h1>
            </div>
          </div>
          <SfButton
            :tag="NuxtLink"
            :to="paths.account"
            class="flex md:hidden whitespace-nowrap justify-self-end ml-auto"
            size="sm"
            variant="tertiary"
          >
            <template #prefix>
              <SfIconArrowBack />
            </template>
            {{ $t('account.back') }}
          </SfButton>
        </div>
        <div class="md:flex gap-10" data-testid="account-page-sidebar">
          <div>
            <div
              :class="[
                'border-t md:border border-neutral-200 pt-4 pb-4 md:p-4 md:rounded-md min-w-[300px] md:block',
                { hidden: !isRoot },
              ]"
            >
              <ul class="[&:not(:first-child)]:mt-4" v-for="{ title, icon, subsections } in sections" :key="title">
                <SfListItem class="py-4 md:py-2 hover:!bg-transparent font-medium !cursor-auto">
                  <template #prefix><component :is="icon" /></template>
                  {{ title }}
                </SfListItem>
                <li v-for="{ label, link } in subsections" :key="label">
>>>>>>> 560c3f96
                  <SfListItem
                    @click="logOut"
                    class="py-4 md:py-2 mt-4 rounded-md active:bg-primary-100 !text-neutral-900"
                  >
                    <template #prefix><SfIconBase /></template>
                    {{ $t('account.logout') }}
                  </SfListItem>
<<<<<<< HEAD
                </ul>
              </div>
            </div>
            <div class="flex-1">
              <section
                class="grid grid-cols-1 2xs:grid-cols-2 gap-4 md:gap-6 md:grid-cols-2 lg:grid-cols-3 3xl:grid-cols-4 mb-10 md:mb-5"
                data-testid="category-grid"
              >
                <slot />
              </section>
=======
                </li>
              </ul>
              <UiDivider class="mt-4 md:hidden" />
              <ul class="md:hidden">
                <SfListItem
                  :tag="NuxtLink"
                  :to="paths.home"
                  class="py-4 md:py-2 mt-4 rounded-md active:bg-primary-100 !text-neutral-900"
                >
                  <template #prefix><SfIconBase /></template>
                  {{ $t('account.logout') }}
                </SfListItem>
              </ul>
>>>>>>> 560c3f96
            </div>
          </div>
        </div>
      </NuxtLazyHydrate>
    </NarrowContainer>
  </NuxtLayout>
</template>

<script setup lang="ts">
import {
  SfIconBase,
  SfIconPerson,
  SfIconShoppingCart,
  SfListItem,
  SfButton,
  SfIconArrowBack,
  SfIconChevronRight,
} from '@storefront-ui/vue';

<<<<<<< HEAD

const localePath = useLocalePath();
const isTabletScreen = useMediaQuery(mediaQueries.tablet);
const { t } = useI18n();
const router = useRouter();
const { isAuthorized, logout } = useCustomer();
=======
const { isTablet } = useBreakpoints();
const { t } = useI18n();
const router = useRouter();

>>>>>>> 560c3f96
const sections = [
    {
        title: t('account.accountSettings.heading'),
        icon: SfIconPerson,
        subsections: [
            {
                label: t('account.accountSettings.section.personalData'),
                link: paths.accountPersonalData,
            },
            {
                label: t('account.accountSettings.section.billingDetails'),
                link: paths.accountBillingDetails,
            },
            {
                label: t('account.accountSettings.section.shippingDetails'),
                link: paths.accountShippingDetails,
            },
        ],
    },
    {
        title: t('account.ordersAndReturns.heading'),
        icon: SfIconShoppingCart,
        subsections: [
            {
                label: t('account.ordersAndReturns.section.myOrders'),
                link: paths.accountMyOrders,
            },
            {
                label: t('account.ordersAndReturns.section.returns'),
                link: paths.accountReturns,
            },
        ],
    },
];

const currentPath = computed(() => router.currentRoute.value.path);
// eslint-disable-next-line prettier/prettier
const rootPathRegex = new RegExp(`^${paths.account}/?$`);
const isRoot = computed(() => rootPathRegex.test(currentPath.value));
const findCurrentPage = computed(() =>
    sections.flatMap(({ subsections }) => subsections).find(({ link }) => currentPath.value.includes(link)),
);
const breadcrumbs = computed(() => [
    { name: t('home'), link: paths.home },
    { name: t('account.heading'), link: paths.account },
    ...(isRoot.value ? [] : [{ name: findCurrentPage.value?.label, link: currentPath.value }]),
]);

const NuxtLink = resolveComponent('NuxtLink');

if (!isAuthorized.value) {
  router.push(paths.home);
}

const logOut = async () => {
  await logout();
  router.push('/');
};
</script><|MERGE_RESOLUTION|>--- conflicted
+++ resolved
@@ -1,12 +1,11 @@
 <template>
   <NuxtLayout name="default" :breadcrumbs="breadcrumbs">
     <NarrowContainer>
-<<<<<<< HEAD
       <NuxtLazyHydrate when-visible>
         <div :class="['mb-20 md:px-0', { 'px-4': !isRoot }]" data-testid="account-layout">
           <ClientOnly>
             <h1
-              v-if="isRoot || isTabletScreen"
+              v-if="isRoot || isTablet"
               class="mt-4 mb-10 md:my-10 mx-4 md:mx-0 font-bold typography-headline-3 md:typography-headline-2"
             >
               {{ $t('account.heading') }}
@@ -65,48 +64,6 @@
                 </ul>
                 <UiDivider />
                 <ul>
-=======
-      <div :class="['mb-20 md:px-0', { 'px-4': !isRoot }]" data-testid="account-layout">
-        <h1
-          v-if="isRoot || isTablet"
-          class="mt-4 mb-10 md:my-10 mx-4 md:mx-0 font-bold typography-headline-3 md:typography-headline-2"
-        >
-          {{ $t('account.heading') }}
-        </h1>
-        <div v-else class="flex justify-start items-center mb-10 mt-4">
-          <div v-for="({ subsections }, i) in sections" :key="i">
-            <div v-for="{ label, link } in subsections" :key="label" class="font-bold typography-headline-3">
-              <h1 v-if="currentPath === link">{{ label }}</h1>
-            </div>
-          </div>
-          <SfButton
-            :tag="NuxtLink"
-            :to="paths.account"
-            class="flex md:hidden whitespace-nowrap justify-self-end ml-auto"
-            size="sm"
-            variant="tertiary"
-          >
-            <template #prefix>
-              <SfIconArrowBack />
-            </template>
-            {{ $t('account.back') }}
-          </SfButton>
-        </div>
-        <div class="md:flex gap-10" data-testid="account-page-sidebar">
-          <div>
-            <div
-              :class="[
-                'border-t md:border border-neutral-200 pt-4 pb-4 md:p-4 md:rounded-md min-w-[300px] md:block',
-                { hidden: !isRoot },
-              ]"
-            >
-              <ul class="[&:not(:first-child)]:mt-4" v-for="{ title, icon, subsections } in sections" :key="title">
-                <SfListItem class="py-4 md:py-2 hover:!bg-transparent font-medium !cursor-auto">
-                  <template #prefix><component :is="icon" /></template>
-                  {{ title }}
-                </SfListItem>
-                <li v-for="{ label, link } in subsections" :key="label">
->>>>>>> 560c3f96
                   <SfListItem
                     @click="logOut"
                     class="py-4 md:py-2 mt-4 rounded-md active:bg-primary-100 !text-neutral-900"
@@ -114,7 +71,6 @@
                     <template #prefix><SfIconBase /></template>
                     {{ $t('account.logout') }}
                   </SfListItem>
-<<<<<<< HEAD
                 </ul>
               </div>
             </div>
@@ -125,21 +81,6 @@
               >
                 <slot />
               </section>
-=======
-                </li>
-              </ul>
-              <UiDivider class="mt-4 md:hidden" />
-              <ul class="md:hidden">
-                <SfListItem
-                  :tag="NuxtLink"
-                  :to="paths.home"
-                  class="py-4 md:py-2 mt-4 rounded-md active:bg-primary-100 !text-neutral-900"
-                >
-                  <template #prefix><SfIconBase /></template>
-                  {{ $t('account.logout') }}
-                </SfListItem>
-              </ul>
->>>>>>> 560c3f96
             </div>
           </div>
         </div>
@@ -159,19 +100,12 @@
   SfIconChevronRight,
 } from '@storefront-ui/vue';
 
-<<<<<<< HEAD
-
 const localePath = useLocalePath();
-const isTabletScreen = useMediaQuery(mediaQueries.tablet);
+const { isTablet } = useBreakpoints();
 const { t } = useI18n();
 const router = useRouter();
 const { isAuthorized, logout } = useCustomer();
-=======
-const { isTablet } = useBreakpoints();
-const { t } = useI18n();
-const router = useRouter();
 
->>>>>>> 560c3f96
 const sections = [
     {
         title: t('account.accountSettings.heading'),
