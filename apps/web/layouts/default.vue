<template>
<<<<<<< HEAD
  <MegaMenu :categories="categoryTree">
    <UiSearch class="hidden md:block flex-1" />
    <nav class="flex flex-nowrap justify-end items-center md:ml-10 gap-x-1">
      <SfButton
        class="group relative text-white hover:text-white active:text-white hover:bg-primary-800 active:bg-primary-900 mr-1 -ml-0.5 rounded-md"
        :tag="NuxtLink"
        :to="paths.cart"
        :aria-label="$t('numberInCart', cartItemsCount)"
        variant="tertiary"
        square
      >
        <template #prefix>
          <SfIconShoppingCart />
          <SfBadge
            :content="cartItemsCount"
            class="outline outline-primary-700 bg-white !text-neutral-900 group-hover:outline-primary-800 group-active:outline-primary-900 flex justify-center"
            data-testid="cart-badge"
          />
        </template>
      </SfButton>
      <SfDropdown v-model="isAccountDropdownOpen" placement="bottom-end">
        <template #trigger>
          <SfButton
            variant="tertiary"
            class="relative text-white hover:text-white active:text-white hover:bg-primary-800 active:bg-primary-900 rounded-md"
            :class="{ 'bg-primary-900': isAccountDropdownOpen }"
            @click="accountDropdownToggle()"
          >
            <template #prefix><SfIconPerson /></template>
            {{ user?.user?.firstName }}
          </SfButton>
        </template>
        <ul class="rounded bg-white shadow-md border border-neutral-100 text-neutral-900 min-w-[152px] py-2">
          <li v-for="{ label, link } in accountDropdown" :key="label">
            <template v-if="label === 'account.logout'">
              <UiDivider class="my-2" />
              <SfListItem tag="button" class="text-left" @click="accountDropdownToggle()">{{ $t(label) }}</SfListItem>
            </template>
            <SfListItem v-else :tag="NuxtLink" :to="link" :class="{ 'bg-neutral-200': $route.path === link }">
              {{ $t(label) }}
            </SfListItem>
          </li>
        </ul>
      </SfDropdown>
      <SfButton
        variant="tertiary"
        class="relative text-white hover:text-white active:text-white hover:bg-primary-800 active:bg-primary-900 rounded-md md:hidden"
        square
        @click="searchModalOpen"
      >
        <SfIconSearch />
      </SfButton>
    </nav>
  </MegaMenu>
=======
  <UiNavbarTop filled>
    <SfButton
      class="!px-2 mr-auto hidden lg:flex text-white hover:text-white active:text-white hover:bg-primary-800 active:bg-primary-900"
      type="button"
      variant="tertiary"
      :tag="NuxtLink"
      :to="paths.category"
    >
      <template #suffix>
        <SfIconExpandMore class="hidden lg:block" />
      </template>
      <span class="hidden lg:flex whitespace-nowrap">{{ $t('allProductsLinkText') }}</span>
    </SfButton>
    <NuxtLazyHydrate when-visible>
      <UiSearch class="hidden md:block flex-1" />
    </NuxtLazyHydrate>
    <nav class="hidden md:flex md:flex-row md:flex-nowrap">
      <NuxtLazyHydrate when-visible>
        <SfButton
          class="group relative text-white hover:text-white active:text-white hover:bg-primary-800 active:bg-primary-900 mr-1 -ml-0.5 rounded-md"
          :tag="NuxtLink"
          :to="paths.cart"
          :aria-label="$t('numberInCart', cartLineItemsCount)"
          variant="tertiary"
          square
        >
          <template #prefix>
            <SfIconShoppingCart />
            <SfBadge
              :content="cartLineItemsCount"
              class="outline outline-primary-700 bg-white !text-neutral-900 group-hover:outline-primary-800 group-active:outline-primary-900 flex justify-center"
              data-testid="cart-badge"
            />
          </template>
        </SfButton>
      </NuxtLazyHydrate>
      <NuxtLazyHydrate when-visible>
        <SfDropdown v-model="isAccountDropdownOpen" placement="bottom-end">
          <template #trigger>
            <SfButton
              variant="tertiary"
              class="relative text-white hover:text-white active:text-white hover:bg-primary-800 active:bg-primary-900 rounded-md"
              :class="{ 'bg-primary-900': isAccountDropdownOpen }"
              @click="accountDropdownToggle()"
            >
              <template #prefix><SfIconPerson /></template>
              {{ account?.firstName }}
            </SfButton>
          </template>
          <ul class="rounded bg-white shadow-md border border-neutral-100 text-neutral-900 min-w-[152px] py-2">
            <li v-for="{ label, link } in accountDropdown" :key="label">
              <template v-if="label === 'account.logout'">
                <UiDivider class="my-2" />
                <SfListItem tag="button" class="text-left" @click="accountDropdownToggle()">{{ $t(label) }}</SfListItem>
              </template>
              <SfListItem v-else :tag="NuxtLink" :to="link" :class="{ 'bg-neutral-200': $route.path === link }">
                {{ $t(label) }}
              </SfListItem>
            </li>
          </ul>
        </SfDropdown>
      </NuxtLazyHydrate>
    </nav>
    <SfButton
      variant="tertiary"
      class="relative text-white hover:text-white active:text-white hover:bg-primary-800 active:bg-primary-900 rounded-md md:hidden"
      square
      @click="searchModalOpen"
      :aria-label="$t('openSearchModalButtonLabel')"
    >
      <SfIconSearch />
    </SfButton>
  </UiNavbarTop>
>>>>>>> 54622526
  <NarrowContainer v-if="breadcrumbs">
    <div class="p-4 md:px-0">
      <LazyUiBreadcrumbs :breadcrumbs="breadcrumbs" />
    </div>
  </NarrowContainer>
  <main>
    <slot />
  </main>
<<<<<<< HEAD
  <UiFooter />
  <SfModal
    v-model="isSearchModalOpen"
    class="w-full h-full z-50"
    tag="section"
    role="dialog"
    aria-labelledby="search-modal-title"
  >
    <header class="mb-4">
      <SfButton square variant="tertiary" class="absolute right-4 top-2" @click="searchModalClose">
        <SfIconClose class="text-neutral-500" />
      </SfButton>
      <h3 id="search-modal-title" class="absolute left-6 top-4 font-bold typography-headline-4 mb-4">
        {{ $t('search') }}
      </h3>
    </header>
    <UiSearch :close="searchModalClose" />
  </SfModal>
=======
  <NuxtLazyHydrate when-idle>
    <UiNavbarBottom />
  </NuxtLazyHydrate>
  <NuxtLazyHydrate when-visible>
    <UiFooter />
  </NuxtLazyHydrate>
  <NuxtLazyHydrate when-idle>
    <SfModal
      v-model="isSearchModalOpen"
      class="w-full h-full z-50"
      tag="section"
      role="dialog"
      aria-labelledby="search-modal-title"
    >
      <header class="mb-4">
        <SfButton square variant="tertiary" class="absolute right-4 top-2" @click="searchModalClose">
          <SfIconClose class="text-neutral-500" />
        </SfButton>
        <h3 id="search-modal-title" class="absolute left-6 top-4 font-bold typography-headline-4 mb-4">
          {{ $t('search') }}
        </h3>
      </header>
      <UiSearch :close="searchModalClose" />
    </SfModal>
  </NuxtLazyHydrate>
>>>>>>> 54622526
</template>

<script setup lang="ts">
import {
  SfBadge,
  SfButton,
  SfIconShoppingCart,
  SfIconClose,
  SfIconSearch,
  SfIconPerson,
  SfDropdown,
  SfListItem,
  SfModal,
  useDisclosure,
} from '@storefront-ui/vue';
import { useCategoryTree } from '~/composables/useCategoryTree';
import { useCustomer } from '~/composables/useCustomer';
import { DefaultLayoutProps } from '~/layouts/types';

const { isOpen: isAccountDropdownOpen, toggle: accountDropdownToggle } = useDisclosure();
const { isOpen: isSearchModalOpen, open: searchModalOpen, close: searchModalClose } = useDisclosure();

defineProps<DefaultLayoutProps>();

const { getCategoryTree, data: categoryTree } = useCategoryTree();
const { getCart, data: cart } = useCart();
const { getSession, data: user } = useCustomer();

await getCategoryTree();
await getCart();
await getSession();
usePageTitle();

const NuxtLink = resolveComponent('NuxtLink');

const cartItemsCount = computed(() => cart.value?.items?.reduce((price, { quantity }) => price + quantity, 0) ?? 0);

const accountDropdown = [
  {
    label: 'account.heading',
    link: paths.account,
  },
  {
    label: 'account.ordersAndReturns.section.myOrders',
    link: paths.accountMyOrders,
  },
  {
    label: 'account.ordersAndReturns.section.returns',
    link: paths.accountReturns,
  },
  {
    label: 'account.logout',
    link: '/',
  },
];
</script><|MERGE_RESOLUTION|>--- conflicted
+++ resolved
@@ -1,61 +1,5 @@
 <template>
-<<<<<<< HEAD
   <MegaMenu :categories="categoryTree">
-    <UiSearch class="hidden md:block flex-1" />
-    <nav class="flex flex-nowrap justify-end items-center md:ml-10 gap-x-1">
-      <SfButton
-        class="group relative text-white hover:text-white active:text-white hover:bg-primary-800 active:bg-primary-900 mr-1 -ml-0.5 rounded-md"
-        :tag="NuxtLink"
-        :to="paths.cart"
-        :aria-label="$t('numberInCart', cartItemsCount)"
-        variant="tertiary"
-        square
-      >
-        <template #prefix>
-          <SfIconShoppingCart />
-          <SfBadge
-            :content="cartItemsCount"
-            class="outline outline-primary-700 bg-white !text-neutral-900 group-hover:outline-primary-800 group-active:outline-primary-900 flex justify-center"
-            data-testid="cart-badge"
-          />
-        </template>
-      </SfButton>
-      <SfDropdown v-model="isAccountDropdownOpen" placement="bottom-end">
-        <template #trigger>
-          <SfButton
-            variant="tertiary"
-            class="relative text-white hover:text-white active:text-white hover:bg-primary-800 active:bg-primary-900 rounded-md"
-            :class="{ 'bg-primary-900': isAccountDropdownOpen }"
-            @click="accountDropdownToggle()"
-          >
-            <template #prefix><SfIconPerson /></template>
-            {{ user?.user?.firstName }}
-          </SfButton>
-        </template>
-        <ul class="rounded bg-white shadow-md border border-neutral-100 text-neutral-900 min-w-[152px] py-2">
-          <li v-for="{ label, link } in accountDropdown" :key="label">
-            <template v-if="label === 'account.logout'">
-              <UiDivider class="my-2" />
-              <SfListItem tag="button" class="text-left" @click="accountDropdownToggle()">{{ $t(label) }}</SfListItem>
-            </template>
-            <SfListItem v-else :tag="NuxtLink" :to="link" :class="{ 'bg-neutral-200': $route.path === link }">
-              {{ $t(label) }}
-            </SfListItem>
-          </li>
-        </ul>
-      </SfDropdown>
-      <SfButton
-        variant="tertiary"
-        class="relative text-white hover:text-white active:text-white hover:bg-primary-800 active:bg-primary-900 rounded-md md:hidden"
-        square
-        @click="searchModalOpen"
-      >
-        <SfIconSearch />
-      </SfButton>
-    </nav>
-  </MegaMenu>
-=======
-  <UiNavbarTop filled>
     <SfButton
       class="!px-2 mr-auto hidden lg:flex text-white hover:text-white active:text-white hover:bg-primary-800 active:bg-primary-900"
       type="button"
@@ -77,14 +21,14 @@
           class="group relative text-white hover:text-white active:text-white hover:bg-primary-800 active:bg-primary-900 mr-1 -ml-0.5 rounded-md"
           :tag="NuxtLink"
           :to="paths.cart"
-          :aria-label="$t('numberInCart', cartLineItemsCount)"
+          :aria-label="$t('numberInCart', cartItemsCount)"
           variant="tertiary"
           square
         >
           <template #prefix>
             <SfIconShoppingCart />
             <SfBadge
-              :content="cartLineItemsCount"
+              :content="cartItemsCount"
               class="outline outline-primary-700 bg-white !text-neutral-900 group-hover:outline-primary-800 group-active:outline-primary-900 flex justify-center"
               data-testid="cart-badge"
             />
@@ -101,7 +45,7 @@
               @click="accountDropdownToggle()"
             >
               <template #prefix><SfIconPerson /></template>
-              {{ account?.firstName }}
+              {{ user.user?.firstName }}
             </SfButton>
           </template>
           <ul class="rounded bg-white shadow-md border border-neutral-100 text-neutral-900 min-w-[152px] py-2">
@@ -127,8 +71,7 @@
     >
       <SfIconSearch />
     </SfButton>
-  </UiNavbarTop>
->>>>>>> 54622526
+  </MegaMenu>
   <NarrowContainer v-if="breadcrumbs">
     <div class="p-4 md:px-0">
       <LazyUiBreadcrumbs :breadcrumbs="breadcrumbs" />
@@ -137,26 +80,6 @@
   <main>
     <slot />
   </main>
-<<<<<<< HEAD
-  <UiFooter />
-  <SfModal
-    v-model="isSearchModalOpen"
-    class="w-full h-full z-50"
-    tag="section"
-    role="dialog"
-    aria-labelledby="search-modal-title"
-  >
-    <header class="mb-4">
-      <SfButton square variant="tertiary" class="absolute right-4 top-2" @click="searchModalClose">
-        <SfIconClose class="text-neutral-500" />
-      </SfButton>
-      <h3 id="search-modal-title" class="absolute left-6 top-4 font-bold typography-headline-4 mb-4">
-        {{ $t('search') }}
-      </h3>
-    </header>
-    <UiSearch :close="searchModalClose" />
-  </SfModal>
-=======
   <NuxtLazyHydrate when-idle>
     <UiNavbarBottom />
   </NuxtLazyHydrate>
@@ -182,7 +105,6 @@
       <UiSearch :close="searchModalClose" />
     </SfModal>
   </NuxtLazyHydrate>
->>>>>>> 54622526
 </template>
 
 <script setup lang="ts">
