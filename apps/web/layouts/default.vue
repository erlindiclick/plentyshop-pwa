--- conflicted
+++ resolved
@@ -1,113 +1,86 @@
 <template>
   <div>
     <MegaMenu :categories="categoryTree">
+    <NuxtLazyHydrate when-visible>
+      <UiSearch class="hidden md:block flex-1" />
+    </NuxtLazyHydrate>
+    <nav class="hidden ml-4 md:flex md:flex-row md:flex-nowrap">
       <NuxtLazyHydrate when-visible>
-        <UiSearch class="hidden md:block flex-1" />
-      </NuxtLazyHydrate>
-      <nav class="hidden ml-4 md:flex md:flex-row md:flex-nowrap">
-        <NuxtLazyHydrate when-visible>
-          <SfButton
-            class="group relative text-white hover:text-white active:text-white hover:bg-primary-800 active:bg-primary-900 mr-1 -ml-0.5 rounded-md cursor-pointer"
-            :aria-label="$t('languageSelector')"
-            variant="tertiary"
-            square
-            @click="toggleLanguageSelect"
-          >
-            <template #prefix>
-              <SfIconLanguage class="relative" />
-            </template>
-          </SfButton>
-          <SfButton
-            class="group relative text-white hover:text-white active:text-white hover:bg-primary-800 active:bg-primary-900 mr-1 -ml-0.5 rounded-md"
-            :tag="NuxtLink"
-            :to="localePath(paths.cart)"
-            :aria-label="$t('numberInCart', cartItemsCount)"
-            variant="tertiary"
-            square
-          >
-            <template #prefix>
-              <SfIconShoppingCart />
-              <SfBadge
-                :content="cartItemsCount"
-                class="outline outline-primary-700 bg-white !text-neutral-900 group-hover:outline-primary-800 group-active:outline-primary-900 flex justify-center"
-                data-testid="cart-badge"
-              />
-            </template>
-          </SfButton>
-        </NuxtLazyHydrate>
-        <NuxtLazyHydrate when-visible>
-          <SfDropdown v-if="isAuthorized" v-model="isAccountDropdownOpen" placement="bottom-end">
-            <template #trigger>
-              <SfButton
-                variant="tertiary"
-                class="relative text-white hover:text-white active:text-white hover:bg-primary-800 active:bg-primary-900 rounded-md"
-                :class="{ 'bg-primary-900': isAccountDropdownOpen }"
-                @click="accountDropdownToggle()"
-                data-testid="account-dropdown-button"
-              >
-                <template #prefix>
-                  <SfIconPerson />
-                </template>
-                {{ user.user?.firstName }}
-              </SfButton>
-            </template>
-            <ul class="rounded bg-white shadow-md border border-neutral-100 text-neutral-900 min-w-[152px] py-2">
-              <li v-for="{ label, link } in accountDropdown" :key="label">
-                <template v-if="label === 'account.logout'">
-                  <UiDivider class="my-2" />
-                  <SfListItem
-                    tag="button"
-                    class="text-left"
-                    data-testid="account-dropdown-list-item"
-                    @click="logOut()"
-                    >{{ $t(label) }}</SfListItem
-                  >
-                </template>
-                <SfListItem
-                  v-else
-                  :tag="NuxtLink"
-                  :to="localePath(link)"
-                  :class="{ 'bg-neutral-200': $route.path === link }"
-                  data-testid="account-dropdown-list-item"
-                >
-                  {{ $t(label) }}
-                </SfListItem>
-              </li>
-            </ul>
-          </SfDropdown>
-          <SfButton
-            v-else
-            @click="openAuthentication"
-            class="group relative text-white hover:text-white active:text-white hover:bg-primary-800 active:bg-primary-900 mr-1 -ml-0.5 rounded-md"
-            variant="tertiary"
-            square
-          >
-            <SfIconPerson />
-          </SfButton>
-        </NuxtLazyHydrate>
-      </nav>
-      <div>
         <SfButton
+          class="group relative text-white hover:text-white active:text-white hover:bg-primary-800 active:bg-primary-900 mr-1 -ml-0.5 rounded-md cursor-pointer"
+          :aria-label="$t('languageSelector')"
           variant="tertiary"
-          class="relative text-white hover:text-white active:text-white hover:bg-primary-800 active:bg-primary-900 rounded-md md:hidden"
           square
           data-testid="open-languageselect-button"
           @click="toggleLanguageSelect"
-          :aria-label="$t('languageSelector')"
         >
-          <SfIconLanguage />
+          <template #prefix>
+            <SfIconLanguage class="relative" />
+          </template>
         </SfButton>
         <SfButton
+          class="group relative text-white hover:text-white active:text-white hover:bg-primary-800 active:bg-primary-900 mr-1 -ml-0.5 rounded-md"
+          :tag="NuxtLink"
+          :to="localePath(paths.cart)"
+          :aria-label="$t('numberInCart', cartItemsCount)"
           variant="tertiary"
-          class="relative text-white hover:text-white active:text-white hover:bg-primary-800 active:bg-primary-900 rounded-md md:hidden"
           square
-          @click="searchModalOpen"
-          :aria-label="$t('openSearchModalButtonLabel')"
         >
-          <SfIconSearch />
+          <template #prefix>
+            <SfIconShoppingCart />
+            <SfBadge
+              :content="cartItemsCount"
+              class="outline outline-primary-700 bg-white !text-neutral-900 group-hover:outline-primary-800 group-active:outline-primary-900 flex justify-center"
+              data-testid="cart-badge"
+            />
+          </template>
         </SfButton>
-<<<<<<< HEAD
-=======
+      </NuxtLazyHydrate>
+      <NuxtLazyHydrate when-visible>
+        <SfDropdown v-if="isAuthorized" v-model="isAccountDropdownOpen" placement="bottom-end">
+          <template #trigger>
+            <SfButton
+              variant="tertiary"
+              class="relative text-white hover:text-white active:text-white hover:bg-primary-800 active:bg-primary-900 rounded-md"
+              :class="{ 'bg-primary-900': isAccountDropdownOpen }"
+              @click="accountDropdownToggle()"
+              data-testid="account-dropdown-button"
+            >
+              <template #prefix>
+                <SfIconPerson />
+              </template>
+              {{ user.user?.firstName }}
+            </SfButton>
+          </template>
+          <ul class="rounded bg-white shadow-md border border-neutral-100 text-neutral-900 min-w-[152px] py-2">
+            <li v-for="{ label, link } in accountDropdown" :key="label">
+              <template v-if="label === 'account.logout'">
+                <UiDivider class="my-2" />
+                <SfListItem tag="button" class="text-left" data-testid="account-dropdown-list-item" @click="logOut()">{{
+                  $t(label)
+                }}</SfListItem>
+              </template>
+              <SfListItem
+                v-else
+                :tag="NuxtLink"
+                :to="localePath(link)"
+                :class="{ 'bg-neutral-200': $route.path === link }"
+                data-testid="account-dropdown-list-item"
+              >
+                {{ $t(label) }}
+              </SfListItem>
+            </li>
+          </ul>
+        </SfDropdown>
+        <SfButton
+          v-else
+          @click="openAuthentication"
+          class="group relative text-white hover:text-white active:text-white hover:bg-primary-800 active:bg-primary-900 mr-1 -ml-0.5 rounded-md"
+          variant="tertiary"
+          square
+        >
+          <SfIconPerson />
+        </SfButton>
       </NuxtLazyHydrate>
     </nav>
     <div>
@@ -132,6 +105,7 @@
       </SfButton>
     </div>
   </MegaMenu>
+  </div>
   <LanguageSelector v-if="isLanguageSelectOpen" />
   <UiNotifications />
   <UiModal
@@ -144,26 +118,11 @@
       <div class="text-lg font-medium ml-8">
         <span v-if="isLogin">{{ $t('auth.login.heading') }}</span>
         <span v-else>{{ $t('auth.signup.heading') }}</span>
->>>>>>> 791ff8e0
       </div>
-    </MegaMenu>
-    <LanguageSelector v-if="isLanguageSelectOpen" />
-    <UiNotifications />
-    <UiModal
-      v-model="isAuthenticationOpen"
-      tag="section"
-      class="h-full md:w-[500px] md:h-fit m-0 p-0"
-      aria-labelledby="login-modal"
-    >
-      <header>
-        <div class="text-lg font-medium ml-8">
-          <span v-if="isLogin">{{ $t('auth.login.heading') }}</span>
-          <span v-else>{{ $t('auth.signup.heading') }}</span>
-        </div>
-        <SfButton square variant="tertiary" class="absolute right-2 top-2" @click="closeAuthentication">
-          <SfIconClose />
-        </SfButton>
-      </header>
+      <SfButton square variant="tertiary" class="absolute right-2 top-2" @click="closeAuthentication">
+        <SfIconClose />
+      </SfButton>
+    </header>
 
       <login v-if="isLogin" @change-view="isLogin = false" @logged-in="closeAuthentication" />
 
