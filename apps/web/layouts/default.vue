--- conflicted
+++ resolved
@@ -43,13 +43,9 @@
             <li v-for="{ label, link } in accountDropdown" :key="label">
               <template v-if="label === 'account.logout'">
                 <UiDivider class="my-2" />
-<<<<<<< HEAD
-                <SfListItem tag="button" class="text-left" @click="logout">{{ $t(label) }}</SfListItem>
-=======
                 <SfListItem tag="button" class="text-left" data-testid="account-dropdown-list-item" @click="logOut()">{{
                   $t(label)
                 }}</SfListItem>
->>>>>>> 9c8c3fe8
               </template>
               <SfListItem
                 v-else
@@ -99,8 +95,7 @@
         <SfIconClose />
       </SfButton>
     </header>
-<<<<<<< HEAD
-    <login @change-view="changeView" />
+    <login @change-view="changeView" @logged-in="closeLogin" />
   </UiModal>
 
   <UiModal
@@ -119,9 +114,6 @@
     </header>
 
     <register />
-=======
-    <login @logged-in="closeLogin" />
->>>>>>> 9c8c3fe8
   </UiModal>
 
   <NarrowContainer v-if="breadcrumbs">
