<template>
<<<<<<< HEAD
  <MegaMenu :categories="categoryTree">
=======
  <UiNavbarTop filled>
    <SfButton
      class="!px-2 mr-auto hidden lg:flex text-white hover:text-white active:text-white hover:bg-primary-800 active:bg-primary-900"
      variant="tertiary"
      :tag="NuxtLink"
      :to="paths.category"
    >
      <template #suffix>
        <SfIconExpandMore class="hidden lg:block" />
      </template>
      <span class="hidden lg:flex whitespace-nowrap">{{ $t('allProductsLinkText') }}</span>
    </SfButton>
>>>>>>> 560c3f96
    <NuxtLazyHydrate when-visible>
      <UiSearch class="hidden md:block flex-1" />
    </NuxtLazyHydrate>
    <nav class="hidden ml-4 md:flex md:flex-row md:flex-nowrap">
      <NuxtLazyHydrate when-visible>
        <SfButton
          class="group relative text-white hover:text-white active:text-white hover:bg-primary-800 active:bg-primary-900 mr-1 -ml-0.5 rounded-md"
          :tag="NuxtLink"
          :aria-label="$t('numberInCart', cartItemsCount)"
          variant="tertiary"
          square
          @click="toggleLanguageSelector"
        >
          <template #prefix>
            <SfIconLanguage class="relative" />
          </template>
        </SfButton>
        <SfButton
          class="group relative text-white hover:text-white active:text-white hover:bg-primary-800 active:bg-primary-900 mr-1 -ml-0.5 rounded-md"
          :tag="NuxtLink"
          :to="localePath(paths.cart)"
          :aria-label="$t('numberInCart', cartItemsCount)"
          variant="tertiary"
          square
        >
          <template #prefix>
            <SfIconShoppingCart />
            <SfBadge
              :content="cartItemsCount"
              class="outline outline-primary-700 bg-white !text-neutral-900 group-hover:outline-primary-800 group-active:outline-primary-900 flex justify-center"
              data-testid="cart-badge"
            />
          </template>
        </SfButton>
      </NuxtLazyHydrate>
      <NuxtLazyHydrate when-visible>
        <SfDropdown v-if="isAuthorized" v-model="isAccountDropdownOpen" placement="bottom-end">
          <template #trigger>
            <SfButton
              variant="tertiary"
              class="relative text-white hover:text-white active:text-white hover:bg-primary-800 active:bg-primary-900 rounded-md"
              :class="{ 'bg-primary-900': isAccountDropdownOpen }"
              @click="accountDropdownToggle()"
              data-testid="account-dropdown-button"
            >
              <template #prefix>
                <SfIconPerson />
              </template>
              {{ user.user?.firstName }}
            </SfButton>
          </template>
          <ul class="rounded bg-white shadow-md border border-neutral-100 text-neutral-900 min-w-[152px] py-2">
            <li v-for="{ label, link } in accountDropdown" :key="label">
              <template v-if="label === 'account.logout'">
                <UiDivider class="my-2" />
<<<<<<< HEAD
                <SfListItem tag="button" class="text-left" data-testid="account-dropdown-list-item" @click="logOut()">{{
                  $t(label)
                }}</SfListItem>
=======
                <SfListItem
                  tag="button"
                  class="text-left"
                  @click="accountDropdownToggle()"
                  data-testid="account-dropdown-list-item"
                  >{{ $t(label) }}
                </SfListItem>
>>>>>>> 560c3f96
              </template>
              <SfListItem
                v-else
                :tag="NuxtLink"
<<<<<<< HEAD
                :to="localePath(link)"
=======
                :to="link"
>>>>>>> 560c3f96
                :class="{ 'bg-neutral-200': $route.path === link }"
                data-testid="account-dropdown-list-item"
              >
                {{ $t(label) }}
              </SfListItem>
            </li>
          </ul>
        </SfDropdown>
        <SfButton
          v-else
          @click="openAuthentication"
          class="group relative text-white hover:text-white active:text-white hover:bg-primary-800 active:bg-primary-900 mr-1 -ml-0.5 rounded-md"
          variant="tertiary"
          square
        >
          <SfIconPerson />
        </SfButton>
      </NuxtLazyHydrate>
    </nav>
    <SfButton
      variant="tertiary"
      class="relative text-white hover:text-white active:text-white hover:bg-primary-800 active:bg-primary-900 rounded-md md:hidden"
      square
      @click="toggleLanguageSelector"
    >
      <SfIconLanguage />
    </SfButton>
    <SfButton
      variant="tertiary"
      class="relative text-white hover:text-white active:text-white hover:bg-primary-800 active:bg-primary-900 rounded-md md:hidden"
      square
      @click="searchModalOpen"
      :aria-label="$t('openSearchModalButtonLabel')"
    >
      <SfIconSearch />
    </SfButton>
  </MegaMenu>
  <LanguageSelector v-if="showLanguageSelector" :toggle-method="toggleLanguageSelector" />
  <UiNotifications />
  <UiModal
    v-model="isAuthenticationOpen"
    tag="section"
    class="h-full md:w-[500px] md:h-fit m-0 p-0"
    aria-labelledby="login-modal"
  >
    <header>
      <div class="text-lg font-medium ml-8">
        <span v-if="isLogin">{{ $t('auth.login.heading') }}</span>
        <span v-else>{{ $t('auth.signup.heading') }}</span>
      </div>
      <SfButton square variant="tertiary" class="absolute right-2 top-2" @click="closeAuthentication">
        <SfIconClose />
      </SfButton>
    </header>

    <login v-if="isLogin" @change-view="isLogin = false" @logged-in="closeAuthentication" />

    <register v-else @change-view="isLogin = true" @registered="closeAuthentication" />
  </UiModal>

  <NarrowContainer v-if="breadcrumbs">
    <div class="p-4 md:px-0">
      <LazyUiBreadcrumbs :breadcrumbs="breadcrumbs" />
    </div>
  </NarrowContainer>
  <main>
    <slot />
  </main>
  <NuxtLazyHydrate when-idle>
    <UiNavbarBottom />
  </NuxtLazyHydrate>
  <NuxtLazyHydrate when-idle>
    <Cookiebar />
  </NuxtLazyHydrate>
  <NuxtLazyHydrate when-visible>
    <UiFooter />
  </NuxtLazyHydrate>
  <NuxtLazyHydrate when-idle>
    <SfModal
      v-model="isSearchModalOpen"
      class="w-full h-full z-50"
      tag="section"
      role="dialog"
      aria-labelledby="search-modal-title"
    >
      <header class="mb-4">
        <SfButton square variant="tertiary" class="absolute right-4 top-2" @click="searchModalClose">
          <SfIconClose class="text-neutral-500" />
        </SfButton>
        <h3 id="search-modal-title" class="absolute left-6 top-4 font-bold typography-headline-4 mb-4">
          {{ $t('search') }}
        </h3>
      </header>
      <UiSearch :close="searchModalClose" />
    </SfModal>
  </NuxtLazyHydrate>
</template>

<script setup lang="ts">
import {
  SfBadge,
  SfButton,
  SfIconShoppingCart,
  SfIconClose,
  SfIconSearch,
  SfIconPerson,
  SfIconLanguage,
  SfDropdown,
  SfListItem,
  SfModal,
  useDisclosure,
} from '@storefront-ui/vue';
import LanguageSelector from '~/components/LanguageSelector/LanguageSelector.vue';
import { useCategoryTree } from '~/composables/useCategoryTree';
import { useCustomer } from '~/composables/useCustomer';
import { DefaultLayoutProps } from '~/layouts/types';

<<<<<<< HEAD
const router = useRouter();
const { isOpen: isAccountDropdownOpen, toggle: accountDropdownToggle } = useDisclosure();
const { isOpen: isAuthenticationOpen, open: openAuthentication, close: closeAuthentication } = useDisclosure();
const { isOpen: isSearchModalOpen, open: searchModalOpen, close: searchModalClose } = useDisclosure();
defineProps<DefaultLayoutProps>();

const { data: categoryTree } = useCategoryTree();
const { data: cart } = useCart();
const { data: user, isAuthorized, logout } = useCustomer();
const localePath = useLocalePath();
usePageTitle();

const isLogin = ref(true);

const NuxtLink = resolveComponent('NuxtLink');
const cartItemsCount = computed(() => cart.value?.items?.reduce((price, { quantity }) => price + quantity, 0) ?? 0);
const logOut = async () => {
  await logout();
  accountDropdownToggle();
  router.push('/');
};

=======
defineProps<DefaultLayoutProps>();

const { isOpen: isAccountDropdownOpen, toggle: accountDropdownToggle } = useDisclosure();
const { isOpen: isSearchModalOpen, open: searchModalOpen, close: searchModalClose } = useDisclosure();
const { fetchCard, data: cart } = useCart();
const { fetchCustomer, data: account } = useCustomer();

fetchCard();
fetchCustomer();
usePageTitle();

const cartLineItemsCount = computed(
  () => cart.value?.lineItems.reduce((total, { quantity }) => total + quantity, 0) ?? 0,
);
>>>>>>> 560c3f96
const accountDropdown = [
  {
    label: 'account.heading',
    link: paths.account,
  },
  {
    label: 'account.ordersAndReturns.section.myOrders',
    link: paths.accountMyOrders,
  },
  {
    label: 'account.ordersAndReturns.section.returns',
    link: paths.accountReturns,
  },
  {
    label: 'account.logout',
    link: '/',
  },
];
<<<<<<< HEAD

let showLanguageSelector = ref(false);

const toggleLanguageSelector = () => {
  showLanguageSelector.value = !showLanguageSelector.value;
};

watch(
  () => isAuthenticationOpen.value,
  async () => {
    isLogin.value = true;
  },
);
=======
const NuxtLink = resolveComponent('NuxtLink');
>>>>>>> 560c3f96
</script><|MERGE_RESOLUTION|>--- conflicted
+++ resolved
@@ -1,20 +1,5 @@
 <template>
-<<<<<<< HEAD
   <MegaMenu :categories="categoryTree">
-=======
-  <UiNavbarTop filled>
-    <SfButton
-      class="!px-2 mr-auto hidden lg:flex text-white hover:text-white active:text-white hover:bg-primary-800 active:bg-primary-900"
-      variant="tertiary"
-      :tag="NuxtLink"
-      :to="paths.category"
-    >
-      <template #suffix>
-        <SfIconExpandMore class="hidden lg:block" />
-      </template>
-      <span class="hidden lg:flex whitespace-nowrap">{{ $t('allProductsLinkText') }}</span>
-    </SfButton>
->>>>>>> 560c3f96
     <NuxtLazyHydrate when-visible>
       <UiSearch class="hidden md:block flex-1" />
     </NuxtLazyHydrate>
@@ -70,28 +55,14 @@
             <li v-for="{ label, link } in accountDropdown" :key="label">
               <template v-if="label === 'account.logout'">
                 <UiDivider class="my-2" />
-<<<<<<< HEAD
                 <SfListItem tag="button" class="text-left" data-testid="account-dropdown-list-item" @click="logOut()">{{
                   $t(label)
                 }}</SfListItem>
-=======
-                <SfListItem
-                  tag="button"
-                  class="text-left"
-                  @click="accountDropdownToggle()"
-                  data-testid="account-dropdown-list-item"
-                  >{{ $t(label) }}
-                </SfListItem>
->>>>>>> 560c3f96
               </template>
               <SfListItem
                 v-else
                 :tag="NuxtLink"
-<<<<<<< HEAD
                 :to="localePath(link)"
-=======
-                :to="link"
->>>>>>> 560c3f96
                 :class="{ 'bg-neutral-200': $route.path === link }"
                 data-testid="account-dropdown-list-item"
               >
@@ -209,7 +180,6 @@
 import { useCustomer } from '~/composables/useCustomer';
 import { DefaultLayoutProps } from '~/layouts/types';
 
-<<<<<<< HEAD
 const router = useRouter();
 const { isOpen: isAccountDropdownOpen, toggle: accountDropdownToggle } = useDisclosure();
 const { isOpen: isAuthenticationOpen, open: openAuthentication, close: closeAuthentication } = useDisclosure();
@@ -224,7 +194,6 @@
 
 const isLogin = ref(true);
 
-const NuxtLink = resolveComponent('NuxtLink');
 const cartItemsCount = computed(() => cart.value?.items?.reduce((price, { quantity }) => price + quantity, 0) ?? 0);
 const logOut = async () => {
   await logout();
@@ -232,22 +201,6 @@
   router.push('/');
 };
 
-=======
-defineProps<DefaultLayoutProps>();
-
-const { isOpen: isAccountDropdownOpen, toggle: accountDropdownToggle } = useDisclosure();
-const { isOpen: isSearchModalOpen, open: searchModalOpen, close: searchModalClose } = useDisclosure();
-const { fetchCard, data: cart } = useCart();
-const { fetchCustomer, data: account } = useCustomer();
-
-fetchCard();
-fetchCustomer();
-usePageTitle();
-
-const cartLineItemsCount = computed(
-  () => cart.value?.lineItems.reduce((total, { quantity }) => total + quantity, 0) ?? 0,
-);
->>>>>>> 560c3f96
 const accountDropdown = [
   {
     label: 'account.heading',
@@ -266,7 +219,6 @@
     link: '/',
   },
 ];
-<<<<<<< HEAD
 
 let showLanguageSelector = ref(false);
 
@@ -280,7 +232,6 @@
     isLogin.value = true;
   },
 );
-=======
+
 const NuxtLink = resolveComponent('NuxtLink');
->>>>>>> 560c3f96
 </script>