{
  "billing": {
    "heading": "Billing Address",
    "description": "Add a billing address. You will receive the invoice to the email address provided above.",
    "addButton": "Add billing address"
  },
  "shipping": {
    "heading": "Shipping Address",
    "description": "Add a shipping address to view shipping details.",
    "addButton": "Add shipping address"
  },
  "form": {
    "firstNameLabel": "First Name",
    "lastNameLabel": "Last Name",
    "phoneLabel": "Phone",
    "countryLabel": "Country",
    "streetNameLabel": "Street",
    "streetNumberLabel": "Number",
    "optional": "Optional",
    "cityLabel": "City",
    "stateLabel": "State",
    "postalCodeLabel": "Zip Code",
    "useAsShippingLabel": "Use as shipping address",
    "selectPlaceholder": "-- Select --",
    "emailLabel": "Email",
    "passwordLabel": "Password",
    "passwordHint": "8 or more characters with a mix of letters, numbers and symbols.",
    "termsAndConditionsLabel": "I declare that I have read and accept the {terms}",
    "subscriptionLabel": "I wish to receive occasional emails about special offers, new products and exclusive promotions. I can cancel my subscription at any time. (Optional)",
    "asterixHint": "* marked consents are required"
  },
  "myCart": "My Cart",
  "orderSummary": "Order Summary",
  "itemsInCart": "(Items: {count})",
  "itemsSubtotal": "Items subtotal",
  "estimatedTax": "VAT",
  "apply": "Apply",
  "clear": "Clear",
  "min": "Min",
  "max": "Max",
  "total": "Total",
  "goToCheckout": "Go to checkout",
  "delivery": "Shipping",
  "emptyCart": "Your cart is empty",
  "emptyCartImgAlt": "Image of an empty cart",
  "backToShopping": "Back To Shopping",
  "allFromCategory": "All {name}",
  "listSettings": "List settings",
  "closeListSettings": "Close list settings",
  "clearFilters": "Clear all filters",
  "showProducts": "Show products",
  "showMore": "Show more",
  "showLess": "Show less",
  "filters": "Filters",
  "allProducts": "All products",
  "sortBy": "Sort by",
  "perPage": "Per page",
  "sortType": {
    "nameA-Z": "Name A-Z",
    "nameZ-A": "Name Z-A",
    "priceUp": "Price ⬆",
    "priceDown": "Price ⬇",
    "reviewsUp": "Item reviews ⬆",
    "reviewsDown": "Item reviews ⬇"
  },
  "numberOfProducts": "1 Product | {count} Products",
  "prev": "Previous",
  "next": "Next",
  "emptyStateText": "We no longer have products in this category.",
  "emptyStateText2": "Have not found what you are looking for?",
  "emptyStateAltText": "Image that describes that no products were found",
  "resultsFor": "Results for \"{phrase}\"",
  "prevAriaLabel": "Go to previous page",
  "nextAriaLabel": "Go to next page",
  "secondPageAriaLabel": "Second page",
  "lastPageAriaLabel": "Last page",
  "currentPage": "Page {page} of {totalPages}",
  "checkout": "Checkout",
  "backToCart": "Back to My Cart",
  "back": "Back",
  "buy": "Buy",
  "termsInfo": "Our {terms}, {cancellationRights} and {privacyPolicy} apply.",
  "termsAndConditions": "Terms and Conditions",
  "privacyPolicy": "Privacy Policy",
  "cancellationRights": "Cancellation rights",
  "contactInfo": {
    "heading": "Contact Information",
    "description": "Add your email.",
    "add": "Add contact information",
    "email": "Email",
    "phone": "Phone number",
    "phonePlaceholder": "eg. 1234 567890",
    "cancel": "Cancel",
    "clear": "Clear all",
    "save": "Save",
    "edit": "Edit",
    "clearAll": "Clear all"
  },
  "checkoutPayment": {
    "heading": "Payment method",
    "comingSoon": "Coming soon",
    "creditCard": "Credit Card"
  },
  "shippingMethod": {
    "heading": "Shipping method",
    "description": "Not available until a shipping address is provided.",
    "free": "Free",
    "showDataPrivacyAgreementHint": "I agree that my email address and my phone number will be transmitted to {parcelServiceInformation}, so that they can contact me via email or phone in order to determine a delivery date or to communicate status information about the delivery of the shipment. I can revoke this agreement at any time.",
  },
  "validation": {
    "heading": "To complete order:",
    "missingBillingAddress": "add billing address",
    "missingShippingAddress": "add shipping address",
    "missingEmail": "add email",
    "missingShippingDetails": "choose shipping method",
    "missingPaymentMethod": "choose payment method"
  },
  "addToCart": "Add to cart",
  "addToCartShort": "Add",
  "search": "Search",
<<<<<<< HEAD
  "openSearchModalButtonLabel": "Click to open search modal",
  "vsfHomepage": "VSF Homepage",
=======
>>>>>>> baa59071
  "home": "Home",
  "products": "Products",
  "cart": "Cart",
  "wishlist": "Wishlist",
  "addProductToWishlist": "Add {label} to wishlist",
  "quantitySelector": "Quantity Selector",
  "quantitySelectorDecrease": "Decrease value",
  "quantitySelectorIncrease": "Increase value",
  "scrollTop": "Scroll to top",
  "numberInCart": "{count} product in cart",
  "allProductsLinkText": "Browse products",
  "breadcrumbsDropdownText": "Show more breadcrumbs",
  "youAreOfflineText": "It seems you are currently offline, check your internet connection",
  "viewCart": "View Cart",
  "category": "Category",
  "imageOfSth": "Image of {name}",
  "categories": {
    "howToBuy": {
      "label": "Order process",
      "subcategories": {
        "paymentMethods": "Payment methods",
        "orderPickup": "Order pickup",
        "purchaseStatus": "Purchase status",
        "trackOrders": "Track orders",
        "returns": "Returns"
      }
    },
    "help": {
      "label": "Help",
      "subcategories": {
        "helpCenter": "Help center",
        "securityFraud": "Security & fraud",
        "feedback": "Feedback",
        "contact": "Contact"
      }
    },
    "services": {
      "label": "Services",
      "subcategories": {
        "giftCards": "Gift cards",
        "storeLocator": "Store Locator",
        "clickCollect": "Click & Collect",
        "sameDayDelivery": "Same Day Delivery",
        "shippingDelivery": "Shipping & Delivery",
        "couponsDiscounts": "Coupons & Discounts",
        "newsletter": "Newsletter"
      }
    },
    "about": {
      "label": "About",
      "subcategories": {
        "aboutUs": "About us",
        "jobs": "Jobs",
        "pressCenter": "Press Center",
        "affiliateProgram": "Affiliate program",
        "suppliers": "Suppliers"
      }
    }
  },
  "contactOptions": {
    "helpCenter": {
      "label": "Help center",
      "details": {
        "description": "Find answers online anytime"
      }
    },
    "liveChat": {
      "label": "Live chat",
      "details": {
        "openingHours-1": "Mon–Fri, 5am–10pm PT",
        "openingHours-2": "Sat–Sun, 6am–9pm PT"
      }
    },
    "phone": {
      "label": "1 234 567 8901",
      "details": {
        "openingHours-1": "Mon–Fri, 5am–10pm PT",
        "openingHours-2": "Sat–Sun, 6am–9pm PT"
      }
    }
  },
  "bottomLinks": {
    "terms": "Terms",
    "privacyPolicy": "Privacy policy"
  },
  "socialLabel": "Go to {label} page",
  "failedInfoHeader": "We are really sorry.",
  "failedInfoMessage": "Your order has not been completed.",
  "successInfoHeader": "Thank you!",
  "successInfoMessage": "Your order was completed successfully.",
  "etaDelivery": "Estimated delivery time",
  "shippingAddress": "Shipping address",
  "somethingWentWrongImageAlt": "Image that describes that something went wrong",
  "orderSuccessfulImageAlt": "order successful image",
  "backToCheckout": "Back to Checkout",
  "continueShopping": "Continue shopping",
  "orderErrorMessage": "Something went wrong. Try again later.",
  "orderNumber": "Order ID",
  "productDetails": "Product details",
  "technicalData": "Technical data",
  "customerReviews": "Customer Reviews",
  "customerReviewsNone": "Nobody has submitted a review for this product yet",
  "loadingReviews": "Loading Reviews...",
  "reviewsCount": "{count} reviews",
  "showAllReviews": "Show all reviews",
  "moreItemsOfThisCategory": "More items of this category",
  "outOfStock": "Out of stock",
  "sale": "Sale",
  "readMore": "Read more",
  "readLess": "Read less",
  "noReviews": "No reviews",
  "loading": "Loading...",
  "gallery": {
    "count": "{current} of {total}",
    "thumb": "Go to slide {index}",
    "prev": "Previous",
    "next": "Next",
    "image": "Slide {index}"
  },
  "review": {
    "verifiedPurchase": "Verified purchase"
  },
  "account": {
    "heading": "My Account",
    "navBarBottomHeading": "Account",
    "logout": "Logout",
    "back": "Back",
    "accountSettings": {
      "heading": "Account Settings",
      "section": {
        "personalData": "Personal Data",
        "billingDetails": "Billing addresses",
        "shippingDetails": "Shipping addresses"
      },
      "personalData": {
        "yourName": "Your name",
        "firstName": "First name",
        "lastName": "Last name",
        "edit": "Edit",
        "change": "Change",
        "contactInformation": "Contact information",
        "yourPassword": "Your password",
        "passwordChange": "Password change",
        "newPassword": "New password",
        "newPasswordAgain": "Repeat new password",
        "changePassword": "Change password",
        "currentPassword": "Current password",
        "passwordHelp": "Use 8 or more characters with a mix of letters, numbers and symbols."
      },
      "billingDetails": {
        "billingAddress": "Billing address",
        "edit": "Edit"
      },
      "shippingDetails": {
        "edit": "Edit",
        "shippingAddress": "Shipping address"
      }
    },
    "ordersAndReturns": {
      "heading": "Orders & Returns",
      "orderId": "Order ID",
      "orderDate": "Order date",
      "amount": "Amount",
      "status": "Status",
      "details": "Details",
      "myOrders": "My orders",
      "noOrders": "You haven’t shopped with us yet",
      "continue": "Continue shopping",
      "noOrdersAltText": "No orders",
      "returnsHeading": "Returns",
      "returnsAltText": "No returns",
      "returnsDescription": "You haven't returned products yet",
      "listOfOrders": "List of orders",
      "section": {
        "myOrders": "My Orders",
        "returns": "Returns"
      },
      "orderDetails": {
        "heading": "Order details",
        "orderId": "Order ID",
        "orderDate": "Order date",
        "paymentAmount": "Total",
        "status": "Status",
        "price": "Price",
        "quantity": "Quantity",
        "subtotal": "Subtotal",
        "tableCaption": "Order details",
        "product": "Product",
        "itemsSubtotal": "Items Subtotal",
        "delivery": "Delivery",
        "estimatedTax": "Estimated Sales Tax",
        "total": "Total",
        "billingAddress": "Billing address",
        "paymentMethod": "Payment method",
        "shippingAddress": "Shipping address"
      }
    }
  },
  "auth": {
    "login": {
      "heading": "Log in",
      "submitLabel": "Log in",
      "forgotPasswordLabel": "Forgot your password?",
      "rememberMeLabel": "Remember me",
      "createAccountBanner": "First time here? {0}.",
      "createAccountLinkLabel": "Create Account"
    },
    "signup": {
      "heading": "Create Account",
      "createButton": "Create Account",
      "bannerText": "Already have an account? Switch to {login}",
      "modal": {
        "heading": "Welcome",
        "description": "Your account has been created. You can {information} to your account now, so you do not have to do this later during your purchase.",
        "information": "add information",
        "button": "Go Shopping",
        "imageAlt": "Image to confirm successful signup"
      }
    },
    "resetPassword": {
      "heading": "Reset password",
      "info": "Enter the email address you used to sign up. We will send you a password reset link, that you’ll be able to use to set a new password for your account.",
      "email": "Email",
      "continue": "Continue",
      "backToLogin": "Back to Login",
      "thankYou": "Thank you, if there is an account registered with {0}, you should receive the password reset link in your inbox.",
      "anotherEmail": "I need to try another email address",
      "emailSent": "Email sent"
    },
    "setNewPassword": {
      "heading": "Set new password",
      "button": "Set new password",
      "password": "New password",
      "repeatPassword": "Repeat new password",
      "help": "8 or more characters with a mix of letters, numbers and symbols.",
      "description": "Create the new password you want to use to log in to your account."
    }
  },
  "orderConfirmation": {
    "confirmationSendTo": "A confirmation with all details has been sent to {email}"
  }
}<|MERGE_RESOLUTION|>--- conflicted
+++ resolved
@@ -118,11 +118,8 @@
   "addToCart": "Add to cart",
   "addToCartShort": "Add",
   "search": "Search",
-<<<<<<< HEAD
   "openSearchModalButtonLabel": "Click to open search modal",
   "vsfHomepage": "VSF Homepage",
-=======
->>>>>>> baa59071
   "home": "Home",
   "products": "Products",
   "cart": "Cart",
