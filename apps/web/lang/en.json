--- conflicted
+++ resolved
@@ -684,12 +684,9 @@
   "returns": {
     "detailsHeading": "Return Summary",
     "return": "Return",
-<<<<<<< HEAD
     "returnNumber": "Return Number",
-=======
     "selectQuantities": "Please select return quantities",
     "selectReason": "Please select return reason",
->>>>>>> 5ee3cb62
     "returnItems": "Return Items",
     "areYouSure": "Are you sure you what to return these items?",
     "commentOptional": "Comment(optional)",
