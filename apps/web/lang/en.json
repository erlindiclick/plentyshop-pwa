{
  "billing": {
    "heading": "Billing Address",
    "description": "Add a billing address. You will receive the invoice to the email address provided above.",
    "addButton": "Add billing address"
  },
  "shipping": {
    "heading": "Shipping Address",
    "description": "Add a shipping address to view shipping details.",
    "addButton": "Add shipping address"
  },
  "form": {
    "firstNameLabel": "First Name",
    "lastNameLabel": "Last Name",
    "phoneLabel": "Phone",
    "countryLabel": "Country",
    "streetNameLabel": "Street",
    "streetNumberLabel": "Number",
    "optional": "Optional",
    "cityLabel": "City",
    "stateLabel": "State",
    "postalCodeLabel": "Zip Code",
    "useAsShippingLabel": "Use as shipping address",
    "selectPlaceholder": "-- Select --",
    "emailLabel": "Email",
    "passwordLabel": "Password",
    "passwordHint": "8 or more characters with a mix of letters, numbers and symbols.",
    "termsAndConditionsLabel": "I declare that I have read and accept the {terms}",
    "privacyPolicyLabel": "Please accept the {privacyPolicy}.",
    "subscriptionLabel": "I wish to receive occasional emails about special offers, new products and exclusive promotions. I can cancel my subscription at any time. (Optional)",
    "asterixHint": "* marked consents are required"
  },
  "CookieBar": {
    "Privacy Settings": "Privacy Settings",
    "More information": "More information",
    "Further Settings": "Further Settings",
    "Back": "Back",
    "Show less": "Show less",
    "Accept All": "Accept All",
    "Reject All": "Reject All",
    "Accept Selection": "Accept Selection"
  },
  "documents" : {
    "correctionDocuments": "Correction Documents",
    "Credit Note": "Credit Note",
    "Delivery Note": "Delivery Note",
    "Dunning Letter": "Dunning Letter",
    "Invoice External": "External invoice",
    "Invoice": "Invoice",
    "Offer": "Offer",
    "Order Confirmation": "Order Confirmation",
    "Pickup Delivery": "Pickup Delivery",
    "Pro Forma Invoice": "Pro Forma Invoice",
    "Receipt": "Receipt",
    "Return Note": "Return Note",
    "Success Confirmation": "Success Confirmation",
    "Reversal Document": "Reversal Document"
  },
  "myCart": "My Cart",
  "orderSummary": "Order Summary",
  "itemsInCart": "(Items: {count})",
  "itemsSubtotal": "Items subtotal",
  "estimatedTax": "VAT",
  "apply": "Apply",
  "clear": "Clear",
  "min": "Min",
  "max": "Max",
  "total": "Total",
  "goToCheckout": "Go to checkout",
  "delivery": "Shipping",
  "emptyCart": "Your cart is empty",
  "emptyCartImgAlt": "Image of an empty cart",
  "backToShopping": "Back To Shopping",
  "allFromCategory": "All {name}",
  "listSettings": "List settings",
  "closeListSettings": "Close list settings",
  "clearFilters": "Clear all filters",
  "showProducts": "Show products",
  "content": "Content",
  "basePrice": "Base price",
  "showMore": "Show more",
  "showLess": "Show less",
  "filters": "Filters",
  "allProducts": "All products",
  "sortBy": "Sort by",
  "perPage": "Per page",
  "sortType": {
    "nameA-Z": "Name A-Z",
    "nameZ-A": "Name Z-A",
    "priceUp": "Price ⬆",
    "priceDown": "Price ⬇",
    "reviewsUp": "Item reviews ⬆",
    "reviewsDown": "Item reviews ⬇"
  },
  "numberOfProducts": "{count} Products out of {total} Products",
  "prev": "Previous",
  "next": "Next",
  "emptyStateText": "We no longer have products in this category.",
  "emptyStateText2": "Have not found what you are looking for?",
  "emptyStateAltText": "Image that describes that no products were found",
  "resultsFor": "Results for \"{phrase}\"",
  "prevAriaLabel": "Go to previous page",
  "nextAriaLabel": "Go to next page",
  "secondPageAriaLabel": "Second page",
  "lastPageAriaLabel": "Last page",
  "currentPage": "Page {page} of {totalPages}",
  "checkout": "Checkout",
  "backToCart": "Back to My Cart",
  "back": "Back",
  "placeOrder": "Place order and pay",
  "buy": "Buy",
  "termsInfo": "Our {terms}, {cancellationRights} and {privacyPolicy} apply.",
  "termsAndConditions": "Terms and Conditions",
  "privacyPolicy": "Privacy Policy",
  "privacyPolicyRequired": "Please select the checkbox for the privacy policy.",
  "termsRequired": "You have to agree with the terms and conditions.",
  "billingAddressRequired": "Please select a billing address.",
  "shippingAddressRequired": "Please select a shipping address.",
  "invalidPassword": "At least 8 characters long and must contain at least one letter and one number.",
  "tomorrow": "Tomorrow",
  "cancellationRights": "Cancellation rights",
  "contactInfo": {
    "heading": "Contact Information",
    "description": "Add your email.",
    "add": "Add contact information",
    "email": "Email",
    "phone": "Phone number",
    "phonePlaceholder": "eg. 1234 567890",
    "cancel": "Cancel",
    "clear": "Clear all",
    "save": "Save",
    "edit": "Edit",
    "clearAll": "Clear all"
  },
  "checkoutPayment": {
    "heading": "Payment method",
    "comingSoon": "Coming soon",
    "creditCard": "Credit Card"
  },
  "shippingMethod": {
    "heading": "Shipping method",
    "description": "Not available until a shipping address is provided.",
    "free": "Free",
    "showDataPrivacyAgreementHint": "I agree that my email address and my phone number will be transmitted to {parcelServiceInformation}, so that they can contact me via email or phone in order to determine a delivery date or to communicate status information about the delivery of the shipment. I can revoke this agreement at any time."
  },
  "validation": {
    "heading": "To complete order:",
    "missingBillingAddress": "add billing address",
    "missingShippingAddress": "add shipping address",
    "missingEmail": "add email",
    "missingShippingDetails": "choose shipping method",
    "missingPaymentMethod": "choose payment method"
  },
  "pleaseSelect": "Please Select",
  "addToCart": "Add to cart",
  "itemNotAvailable": "This item is not available.",
  "showArticle": "Show article",
  "addToCartShort": "Add",
  "addedToCart": "Item added to Cart",
  "search": "Search",
  "openSearchModalButtonLabel": "Click to open search modal",
  "vsfHomepage": "VSF Homepage",
  "home": "Home",
  "products": "Products",
  "cart": "Cart",
  "wishlist": "Wishlist",
  "addProductToWishlist": "Add {label} to wishlist",
  "quantitySelector": "Quantity Selector",
  "quantitySelectorDecrease": "Decrease value",
  "quantitySelectorIncrease": "Increase value",
  "scrollTop": "Scroll to top",
  "numberInCart": "{count} product in cart",
  "allProductsLinkText": "Browse products",
  "breadcrumbsDropdownText": "Show more breadcrumbs",
  "youAreOfflineText": "It seems you are currently offline, check your internet connection",
  "viewCart": "View Cart",
  "category": "Category",
  "imageOfSth": "Image of {name}",
  "categories": {
    "howToBuy": {
      "label": "Order process",
      "subcategories": {
        "paymentMethods": "Payment methods",
        "orderPickup": "Order pickup",
        "purchaseStatus": "Purchase status",
        "trackOrders": "Track orders",
        "returns": "Returns"
      }
    },
    "help": {
      "label": "Help",
      "subcategories": {
        "helpCenter": "Help center",
        "securityFraud": "Security & fraud",
        "feedback": "Feedback",
        "contact": "Contact"
      }
    },
    "services": {
      "label": "Services",
      "subcategories": {
        "giftCards": "Gift cards",
        "storeLocator": "Store Locator",
        "clickCollect": "Click & Collect",
        "sameDayDelivery": "Same Day Delivery",
        "shippingDelivery": "Shipping & Delivery",
        "couponsDiscounts": "Coupons & Discounts",
        "newsletter": "Newsletter"
      }
    },
    "about": {
      "label": "About",
      "subcategories": {
        "aboutUs": "About us",
        "jobs": "Jobs",
        "pressCenter": "Press Center",
        "affiliateProgram": "Affiliate program",
        "suppliers": "Suppliers"
      }
    },
    "legal": {
      "label": "Legal",
      "subcategories": {
        "cancellationForm": "Cancellation form",
        "cancellationRights": "Cancellation rights",
        "legalDisclosure": "Legal disclosure",
        "privacyPolicy": "Privacy policy",
        "termsAndConditions": "Terms and conditions"
      }
    }
  },
  "contactOptions": {
    "helpCenter": {
      "label": "Help center",
      "details": {
        "description": "Find answers online anytime"
      }
    },
    "liveChat": {
      "label": "Live chat",
      "details": {
        "openingHours-1": "Mon–Fri, 5am–10pm PT",
        "openingHours-2": "Sat–Sun, 6am–9pm PT"
      }
    },
    "phone": {
      "label": "1 234 567 8901",
      "details": {
        "openingHours-1": "Mon–Fri, 5am–10pm PT",
        "openingHours-2": "Sat–Sun, 6am–9pm PT"
      }
    }
  },
  "bottomLinks": {
    "terms": "Terms",
    "privacyPolicy": "Privacy policy"
  },
  "socialLabel": "Go to {label} page",
  "failedInfoHeader": "We are really sorry.",
  "failedInfoMessage": "Your order has not been completed.",
  "successInfoHeader": "Thank you!",
  "successInfoMessage": "Your order was completed successfully.",
  "etaDelivery": "Estimated delivery time",
  "shippingAddress": "Shipping address",
  "somethingWentWrongImageAlt": "Image that describes that something went wrong",
  "orderSuccessfulImageAlt": "order successful image",
  "backToCheckout": "Back to Checkout",
  "continueShopping": "Continue shopping",
  "orderErrorMessage": "Something went wrong. Try again later.",
  "orderNumber": "Order ID",
  "productDetails": "Product details",
  "technicalData": "Technical data",
  "customerReviews": "Customer Reviews",
  "customerReviewsNone": "Nobody has submitted a review for this product yet",
  "loadingReviews": "Loading Reviews...",
  "reviewsCount": "{count} reviews",
  "showAllReviews": "Show all reviews",
  "moreItemsOfThisCategory": "More items of this category",
  "outOfStock": "Out of stock",
  "sale": "Sale",
  "readMore": "Read more",
  "readLess": "Read less",
  "noReviews": "No reviews",
  "loading": "Loading...",
  "gallery": {
    "count": "{current} of {total}",
    "thumb": "Go to slide {index}",
    "prev": "Previous",
    "next": "Next",
    "image": "Slide {index}"
  },
  "review": {
    "verifiedPurchase": "Verified purchase"
  },
  "account": {
    "heading": "My Account",
    "navBarBottomHeading": "Account",
    "logout": "Logout",
    "back": "Back",
    "accountSettings": {
      "heading": "Account Settings",
      "section": {
        "personalData": "Personal Data",
        "billingDetails": "Billing addresses",
        "shippingDetails": "Shipping addresses"
      },
      "personalData": {
        "yourName": "Your name",
        "firstName": "First name",
        "lastName": "Last name",
        "edit": "Edit",
        "change": "Change",
        "contactInformation": "Contact information",
        "yourPassword": "Your password",
        "passwordChange": "Password change",
        "newPassword": "New password",
        "newPasswordAgain": "Repeat new password",
        "changePassword": "Change password",
        "currentPassword": "Current password",
        "passwordHelp": "At least 8 characters long and must contain at least one letter and one number",
        "passwordsDoNotMatch": "The passwords do not match."
      },
      "edit": "Edit",
      "delete": "Delete",
      "makeDefault": "Make default",
      "billingDetails": {
        "billingAddress": "Billing address",
        "newAddress": "New Billing Address"
      },
      "shippingDetails": {
        "newAddress": "New Shipping Address",
        "shippingAddress": "Shipping address"
      }
    },
    "ordersAndReturns": {
      "heading": "Orders & Returns",
      "orderId": "Order ID",
      "orderDate": "Order date",
      "shippingDate": "Shipping date",
      "returnDate": "Return date",
      "amount": "Amount",
      "status": "Status",
      "details": "Details",
      "myOrders": "My orders",
      "noOrders": "You haven’t shopped with us yet",
      "continue": "Continue shopping",
      "noOrdersAltText": "No orders",
      "returnsHeading": "Returns",
      "returnsAltText": "No returns",
      "returnsDescription": "You haven't returned products yet",
      "listOfOrders": "List of orders",
      "section": {
        "myOrders": "My Orders",
        "returns": "Returns"
      },
      "orderDetails": {
        "heading": "Order details",
        "orderId": "Order ID",
        "orderDate": "Order date",
        "paymentAmount": "Total",
        "status": "Status",
        "price": "Price",
        "quantity": "Quantity",
        "subtotal": "Subtotal",
        "tableCaption": "Order details",
        "product": "Product",
        "itemsSubtotal": "Items Subtotal",
        "delivery": "Delivery",
        "estimatedTax": "Estimated Sales Tax",
        "total": "Total",
        "billingAddress": "Billing address",
        "paymentMethod": "Payment method",
        "shippingAddress": "Shipping address"
      },
      "shippingSummary": {
        "heading": "Shipping Summary",
        "shipTo": "Ship to",
        "shippingMethod": "Shipping method"
      },
      "paymentSummary": {
        "heading": "Payment Summary"
      }
    }
  },
  "auth": {
    "login": {
      "heading": "Log in to your account",
      "submitLabel": "Log in",
      "forgotPasswordLabel": "Forgotten your password?",
      "rememberMeLabel": "Remember me",
      "createAccount": "Don't have an account yet?",
      "createAccountLinkLabel": "Sign up now!"
    },
    "signup": {
      "heading": "Sign up",
      "submitLabel": "Sign up",
      "alreadyHaveAccount": "Already have an account?",
      "logInLinkLabel": "Log in instead",
      "modal": {
        "heading": "Welcome",
        "description": "Your account has been created. You can {information} to your account now, so you do not have to do this later during your purchase.",
        "information": "add information",
        "button": "Go Shopping",
        "imageAlt": "Image to confirm successful signup"
      }
    },
    "resetPassword": {
      "heading": "Reset password",
      "info": "Enter the email address you used to sign up. We will send you a password reset link, that you’ll be able to use to set a new password for your account.",
      "email": "Email",
      "continue": "Continue",
      "backToLogin": "Back to Login",
      "thankYou": "Thank you, if there is an account registered with {0}, you should receive the password reset link in your inbox.",
      "anotherEmail": "I need to try another email address",
      "emailSent": "Email sent"
    },
    "setNewPassword": {
      "heading": "Set new password",
      "button": "Set new password",
      "password": "New password",
      "repeatPassword": "Repeat new password",
      "help": "8 or more characters with a mix of letters, numbers and symbols.",
      "description": "Create the new password you want to use to log in to your account."
    }
  },
  "orderConfirmation": {
    "confirmationSendTo": "A confirmation with all details has been sent to {email}",
    "sameAsShippingAddress": "Same as shipping address",
    "subTotal": "Subtotal",
    "shipping": "Shipping",
    "vat": "VAT",
    "total": "Total"
  },
  "lowestPrice": "Lowest price of the last 30 days: {price}",
<<<<<<< HEAD
  "asterisk": "*",
  "itemExclVAT": "Excl. VAT",
  "itemInclVAT": "Incl. VAT",
  "excludedShipping": "excl. Shipping"
=======
  "lang": {
    "en": "English",
    "de":"German"
  },
>>>>>>> 4498c829
  "softLogin": {
    "titleLogin": "Log in to your account to access your order",
    "titlePostcode": "Please enter the postcode of an address stored for the order to view the order details.",
    "titleFullName": "Please enter the last name or company name attached to the order to view the order details.",
    "fullName": "Last name or company name",
    "check": "Check"
  },
  "graduatedPrices": {
    "title": "Buy more, pay less",
    "price": "PRICE",
    "quantity": "QUANTITY",
    "discount": "DISCOUNT"
  }
}<|MERGE_RESOLUTION|>--- conflicted
+++ resolved
@@ -432,17 +432,14 @@
     "total": "Total"
   },
   "lowestPrice": "Lowest price of the last 30 days: {price}",
-<<<<<<< HEAD
   "asterisk": "*",
   "itemExclVAT": "Excl. VAT",
   "itemInclVAT": "Incl. VAT",
   "excludedShipping": "excl. Shipping"
-=======
   "lang": {
     "en": "English",
     "de":"German"
   },
->>>>>>> 4498c829
   "softLogin": {
     "titleLogin": "Log in to your account to access your order",
     "titlePostcode": "Please enter the postcode of an address stored for the order to view the order details.",
