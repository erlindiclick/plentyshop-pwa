--- conflicted
+++ resolved
@@ -318,11 +318,8 @@
       "heading": "Orders & Returns",
       "orderId": "Order ID",
       "orderDate": "Order date",
-<<<<<<< HEAD
+      "shippingDate": "Shipping date",
       "returnDate": "Return date",
-=======
-      "shippingDate": "Shipping date",
->>>>>>> a381f41d
       "amount": "Amount",
       "status": "Status",
       "details": "Details",
