--- conflicted
+++ resolved
@@ -447,7 +447,6 @@
     "fullName": "Last name or company name",
     "check": "Check"
   },
-<<<<<<< HEAD
   "paypal": {
     "unbrandedCardNumber": "Card number",
     "unbrandedExpirationDate": "Expiration date",
@@ -456,12 +455,11 @@
     "unbrandedPay": "Pay",
     "unbrandedCancel": "Cancel",
     "errorMessageCreditCard": "The input data is invalid. Check the fields Card number, CVV, Expiration date."
-=======
+  },
   "graduatedPrices": {
     "title": "Buy more, pay less",
     "price": "PRICE",
     "quantity": "QUANTITY",
     "discount": "DISCOUNT"
->>>>>>> 25012b67
   }
 }