{
  "billing": {
    "heading": "Billing Address",
    "description": "Add a billing address. You will receive the invoice to the email address provided above.",
    "addButton": "Add billing address"
  },
  "shipping": {
    "heading": "Shipping Address",
    "description": "Add a shipping address to view shipping details.",
    "addButton": "Add shipping address"
  },
  "form": {
    "firstNameLabel": "First Name",
    "lastNameLabel": "Last Name",
    "phoneLabel": "Phone",
    "countryLabel": "Country",
    "streetNameLabel": "Street",
    "streetNumberLabel": "Number",
    "optional": "Optional",
    "cityLabel": "City",
    "stateLabel": "State",
    "postalCodeLabel": "Zip Code",
    "useAsShippingLabel": "Use as shipping address",
    "selectPlaceholder": "-- Select --",
    "emailLabel": "Email",
    "passwordLabel": "Password",
    "passwordHint": "8 or more characters with a mix of letters, numbers and symbols.",
    "termsAndConditionsLabel": "I declare that I have read and accept the {terms}",
    "subscriptionLabel": "I wish to receive occasional emails about special offers, new products and exclusive promotions. I can cancel my subscription at any time. (Optional)",
    "asterixHint": "* marked consents are required"
  },
  "myCart": "My Cart",
  "orderSummary": "Order Summary",
  "itemsInCart": "(Items: {count})",
  "itemsSubtotal": "Items subtotal",
  "estimatedTax": "VAT",
  "apply": "Apply",
  "clear": "Clear",
  "min": "Min",
  "max": "Max",
  "total": "Total",
  "goToCheckout": "Go to checkout",
  "delivery": "Shipping",
  "emptyCart": "Your cart is empty",
  "emptyCartImgAlt": "Image of an empty cart",
  "backToShopping": "Back To Shopping",
  "allFromCategory": "All {name}",
  "listSettings": "List settings",
  "closeListSettings": "Close list settings",
  "clearFilters": "Clear all filters",
  "showProducts": "Show products",
  "showMore": "Show more",
  "showLess": "Show less",
  "filters": "Filters",
  "allProducts": "All products",
  "sortBy": "Sort by",
  "perPage": "Per page",
  "sortType": {
    "nameA-Z": "Name A-Z",
    "nameZ-A": "Name Z-A",
    "priceUp": "Price ⬆",
    "priceDown": "Price ⬇",
    "reviewsUp": "Item reviews ⬆",
    "reviewsDown": "Item reviews ⬇"
  },
  "numberOfProducts": "1 Product | {count} Products",
  "prev": "Previous",
  "next": "Next",
  "emptyStateText": "We no longer have products in this category.",
  "emptyStateText2": "Have not found what you are looking for?",
  "emptyStateAltText": "Image that describes that no products were found",
  "resultsFor": "Results for \"{phrase}\"",
  "prevAriaLabel": "Go to previous page",
  "nextAriaLabel": "Go to next page",
  "secondPageAriaLabel": "Second page",
  "lastPageAriaLabel": "Last page",
  "currentPage": "Page {page} of {totalPages}",
  "checkout": "Checkout",
  "backToCart": "Back to My Cart",
  "back": "Back",
<<<<<<< HEAD
  "placeOrder": "Place order and pay",
  "termsInfo": "Our {terms}, {cancellation} and {privacyPolicy} apply.",
=======
  "buy": "Buy",
  "termsInfo": "Our {terms}, {cancellationRights} and {privacyPolicy} apply.",
>>>>>>> baa59071
  "termsAndConditions": "Terms and Conditions",
  "cancellation": "Cancellation rights",
  "privacyPolicy": "Privacy Policy",
<<<<<<< HEAD
  "termsRequired": "You have to agree with the terms and conditions.",
  "tomorrow": "Tomorrow",
=======
  "cancellationRights": "Cancellation rights",
>>>>>>> baa59071
  "contactInfo": {
    "heading": "Contact Information",
    "description": "Add your email.",
    "add": "Add contact information",
    "email": "Email",
    "phone": "Phone number",
    "phonePlaceholder": "eg. 1234 567890",
    "cancel": "Cancel",
    "clear": "Clear all",
    "save": "Save",
    "edit": "Edit",
    "clearAll": "Clear all"
  },
  "checkoutPayment": {
    "heading": "Payment method",
    "comingSoon": "Coming soon",
    "creditCard": "Credit Card"
  },
  "shippingMethod": {
    "heading": "Shipping method",
    "description": "Not available until a shipping address is provided.",
    "free": "Free",
    "showDataPrivacyAgreementHint": "I agree that my email address and my phone number will be transmitted to {parcelServiceInformation}, so that they can contact me via email or phone in order to determine a delivery date or to communicate status information about the delivery of the shipment. I can revoke this agreement at any time.",
  },
  "validation": {
    "heading": "To complete order:",
    "missingBillingAddress": "add billing address",
    "missingShippingAddress": "add shipping address",
    "missingEmail": "add email",
    "missingShippingDetails": "choose shipping method",
    "missingPaymentMethod": "choose payment method"
  },
  "addToCart": "Add to cart",
  "addToCartShort": "Add",
  "search": "Search",
  "home": "Home",
  "products": "Products",
  "cart": "Cart",
  "wishlist": "Wishlist",
  "addProductToWishlist": "Add {label} to wishlist",
  "quantitySelector": "Quantity Selector",
  "quantitySelectorDecrease": "Decrease value",
  "quantitySelectorIncrease": "Increase value",
  "scrollTop": "Scroll to top",
  "numberInCart": "{count} product in cart",
  "allProductsLinkText": "Browse products",
  "breadcrumbsDropdownText": "Show more breadcrumbs",
  "youAreOfflineText": "It seems you are currently offline, check your internet connection",
  "viewCart": "View Cart",
  "category": "Category",
  "categories": {
    "howToBuy": {
      "label": "Order process",
      "subcategories": {
        "paymentMethods": "Payment methods",
        "orderPickup": "Order pickup",
        "purchaseStatus": "Purchase status",
        "trackOrders": "Track orders",
        "returns": "Returns"
      }
    },
    "help": {
      "label": "Help",
      "subcategories": {
        "helpCenter": "Help center",
        "securityFraud": "Security & fraud",
        "feedback": "Feedback",
        "contact": "Contact"
      }
    },
    "services": {
      "label": "Services",
      "subcategories": {
        "giftCards": "Gift cards",
        "storeLocator": "Store Locator",
        "clickCollect": "Click & Collect",
        "sameDayDelivery": "Same Day Delivery",
        "shippingDelivery": "Shipping & Delivery",
        "couponsDiscounts": "Coupons & Discounts",
        "newsletter": "Newsletter"
      }
    },
    "about": {
      "label": "About",
      "subcategories": {
        "aboutUs": "About us",
        "jobs": "Jobs",
        "pressCenter": "Press Center",
        "affiliateProgram": "Affiliate program",
        "suppliers": "Suppliers"
      }
    }
  },
  "contactOptions": {
    "helpCenter": {
      "label": "Help center",
      "details": {
        "description": "Find answers online anytime"
      }
    },
    "liveChat": {
      "label": "Live chat",
      "details": {
        "openingHours-1": "Mon–Fri, 5am–10pm PT",
        "openingHours-2": "Sat–Sun, 6am–9pm PT"
      }
    },
    "phone": {
      "label": "1 234 567 8901",
      "details": {
        "openingHours-1": "Mon–Fri, 5am–10pm PT",
        "openingHours-2": "Sat–Sun, 6am–9pm PT"
      }
    }
  },
  "bottomLinks": {
    "terms": "Terms",
    "privacyPolicy": "Privacy policy"
  },
  "socialLabel": "Go to {label} page",
  "failedInfoHeader": "We are really sorry.",
  "failedInfoMessage": "Your order has not been completed.",
  "successInfoHeader": "Thank you!",
  "successInfoMessage": "Your order was completed successfully.",
  "etaDelivery": "Estimated delivery time",
  "shippingAddress": "Shipping address",
  "somethingWentWrongImageAlt": "Image that describes that something went wrong",
  "orderSuccessfulImageAlt": "order successful image",
  "backToCheckout": "Back to Checkout",
  "continueShopping": "Continue shopping",
  "orderErrorMessage": "Something went wrong. Try again later.",
  "orderNumber": "Order ID",
  "productDetails": "Product details",
  "technicalData": "Technical data",
  "customerReviews": "Customer Reviews",
  "customerReviewsNone": "Nobody has submitted a review for this product yet",
  "loadingReviews": "Loading Reviews...",
  "reviewsCount": "{count} reviews",
  "showAllReviews": "Show all reviews",
  "moreItemsOfThisCategory": "More items of this category",
  "outOfStock": "Out of stock",
  "sale": "Sale",
  "readMore": "Read more",
  "readLess": "Read less",
  "noReviews": "No reviews",
  "loading": "Loading...",
  "gallery": {
    "count": "{current} of {total}",
    "thumb": "Go to slide {index}",
    "prev": "Previous",
    "next": "Next",
    "image": "Slide {index}"
  },
  "review": {
    "verifiedPurchase": "Verified purchase"
  },
  "account": {
    "heading": "My Account",
    "navBarBottomHeading": "Account",
    "logout": "Logout",
    "back": "Back",
    "accountSettings": {
      "heading": "Account Settings",
      "section": {
        "personalData": "Personal Data",
        "billingDetails": "Billing addresses",
        "shippingDetails": "Shipping addresses"
      },
      "personalData": {
        "yourName": "Your name",
        "firstName": "First name",
        "lastName": "Last name",
        "edit": "Edit",
        "change": "Change",
        "contactInformation": "Contact information",
        "yourPassword": "Your password",
        "passwordChange": "Password change",
        "newPassword": "New password",
        "newPasswordAgain": "Repeat new password",
        "changePassword": "Change password",
        "currentPassword": "Current password",
        "passwordHelp": "Use 8 or more characters with a mix of letters, numbers and symbols."
      },
      "billingDetails": {
        "billingAddress": "Billing address",
        "edit": "Edit"
      },
      "shippingDetails": {
        "edit": "Edit",
        "shippingAddress": "Shipping address"
      }
    },
    "ordersAndReturns": {
      "heading": "Orders & Returns",
      "orderId":"Order ID",
      "orderDate":"Order date",
      "amount":"Amount",
      "status":"Status",
      "details":"Details",
      "myOrders":"My orders",
      "noOrders": "You haven't shopped with us yet",
      "continue": "Continue shopping",
      "noOrdersAltText": "No orders",
      "returnsHeading": "Returns",
      "returnsAltText": "No returns",
      "returnsDescription": "You haven't returned products yet",
      "section": {
        "myOrders": "My Orders",
        "returns": "Returns"
      },
      "orderDetails": {
        "heading": "Order details",
        "orderId": "Order ID",
        "orderDate": "Order date",
        "paymentAmount": "Total",
        "status": "Status",
        "price": "Price",
        "quantity": "Quantity",
        "subtotal": "Subtotal",
        "tableCaption": "Order details",
        "product": "Product",
        "itemsSubtotal": "Items Subtotal",
        "delivery": "Delivery",
        "estimatedTax": "Estimated Sales Tax",
        "total": "Total",
        "billingAddress": "Billing address",
        "paymentMethod": "Payment method",
        "shippingAddress": "Shipping address"
      }
    }
  },
  "auth": {
    "login": {
      "heading": "Log in",
      "submitLabel": "Log in",
      "forgotPasswordLabel": "Forgot your password?",
      "rememberMeLabel": "Remember me",
      "createAccountBanner": "First time here? {0}.",
      "createAccountLinkLabel": "Create Account"
    },
    "signup": {
      "heading": "Create Account",
      "createButton": "Create Account",
      "bannerText": "Already have an account? Switch to {login}",
      "modal": {
        "heading": "Welcome",
        "description": "Your account has been created. You can {information} to your account now, so you do not have to do this later during your purchase.",
        "information": "add information",
        "button": "Go Shopping",
        "imageAlt": "Image to confirm successful signup"
      }
    },
    "resetPassword": {
      "heading":  "Reset password",
      "info": "Enter the email address you used to sign up. We will send you a password reset link, that you’ll be able to use to set a new password for your account.",
      "email":"Email",
      "continue": "Continue",
      "backToLogin": "Back to Login",
      "thankYou": "Thank you, if there is an account registered with {0}, you should receive the password reset link in your inbox.",
      "anotherEmail": "I need to try another email address",
      "emailSent": "Email sent"
    },
    "setNewPassword": {
      "heading":  "Set new password",
      "button":  "Set new password",
      "password":  "New password",
      "repeatPassword":  "Repeat new password",
      "help": "8 or more characters with a mix of letters, numbers and symbols.",
      "description": "Create the new password you want to use to log in to your account."
    }
  },
  "orderConfirmation": {
    "confirmationSendTo": "A confirmation with all details has been sent to {email}"
  }
}<|MERGE_RESOLUTION|>--- conflicted
+++ resolved
@@ -78,22 +78,14 @@
   "checkout": "Checkout",
   "backToCart": "Back to My Cart",
   "back": "Back",
-<<<<<<< HEAD
   "placeOrder": "Place order and pay",
-  "termsInfo": "Our {terms}, {cancellation} and {privacyPolicy} apply.",
-=======
   "buy": "Buy",
   "termsInfo": "Our {terms}, {cancellationRights} and {privacyPolicy} apply.",
->>>>>>> baa59071
   "termsAndConditions": "Terms and Conditions",
-  "cancellation": "Cancellation rights",
   "privacyPolicy": "Privacy Policy",
-<<<<<<< HEAD
   "termsRequired": "You have to agree with the terms and conditions.",
   "tomorrow": "Tomorrow",
-=======
   "cancellationRights": "Cancellation rights",
->>>>>>> baa59071
   "contactInfo": {
     "heading": "Contact Information",
     "description": "Add your email.",
