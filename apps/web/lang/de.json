{
  "billing": {
    "heading": "Rechnungsadresse",
    "description": "Fügen Sie eine Rechnungsadresse hinzu. Sie werden die Rechnung an die oben angegebene E-Mail-Adresse erhalten.",
    "addButton": "Rechnungsadresse hinzufügen"
  },
  "shipping": {
    "heading": "Lieferadresse",
    "description": "Fügen Sie eine Lieferadresse hinzu, um Versanddetails anzuzeigen.",
    "addButton": "Lieferadresse hinzufügen"
  },
  "form": {
    "firstNameLabel": "Vorname",
    "lastNameLabel": "Nachname",
    "phoneLabel": "Telefon",
    "countryLabel": "Land",
    "streetNameLabel": "Straße",
    "streetNumberLabel": "Nummer",
    "optional": "Optional",
    "cityLabel": "Stadt",
    "stateLabel": "Bundesland",
    "postalCodeLabel": "Postleitzahl",
    "useAsShippingLabel": "Als Lieferadresse nutzen",
    "selectPlaceholder": "-- Auswählen --",
    "emailLabel": "E-Mail",
    "passwordLabel": "Passwort",
    "passwordHint": "8 oder mehr Zeichen mit einer Mischung aus Buchstaben, Zahlen und Symbolen",
    "termsAndConditionsLabel": "Hiermit bestätige ich, dass ich die {terms} gelesen habe.",
    "privacyPolicyLabel": "Hiermit bestätige ich, dass ich die {privacyPolicy} gelesen habe.",
    "subscriptionLabel": "Ich möchte gelegentlich E-Mails über Sonderangebote, neue Produkte und exklusive Aktionen erhalten. Ich kann mein Abonnement jederzeit kündigen. (Optional)",
    "asterixHint": "* markierte Zustimmungen sind erforderlich"
  },
  "CookieBar": {
    "Privacy Settings": "Datenschutzeinstellungen",
    "More information": "Mehr Informationen",
    "Further Settings": "Weitere Einstellungen",
    "Back": "Zurück",
    "Show less": "Weniger anzeigen",
    "Accept All": "Alles akzeptieren",
    "Reject All": "Alles ablehnen",
    "Accept Selection": "Auswahl akzeptieren"
  },
  "documents" : {
    "correctionDocuments": "Korrekturbeleg",
    "Credit Note": "Gutschrift",
    "Delivery Note": "Lieferschein",
    "Dunning Letter": "Mahnung",
    "Invoice External": "Externe Rechnung",
    "Invoice": "Rechnung",
    "Offer": "Angebot",
    "Order Confirmation": "Auftragsbestätigung",
    "Pickup Delivery": "Abhollieferung",
    "Pro Forma Invoice": "Proformarechnung",
    "Receipt": "Kassenbeleg",
    "Return Note": "Rücksendeschein",
    "Success Confirmation": "Gelangensbestätigung",
    "Reversal Document": "Stornobeleg"
  },
  "myCart": "Mein Warenkorb",
  "orderSummary": "Bestellübersicht",
  "itemsInCart": "(Artikel: {count})",
  "itemsSubtotal": "Zwischensumme der Artikel",
  "estimatedTax": "MwSt.",
  "apply": "Anwenden",
  "clear": "Zurücksetzen",
  "min": "Min.",
  "max": "Max.",
  "total": "Gesamt",
  "goToCheckout": "Zur Kasse",
  "delivery": "Versandkosten",
  "emptyCart": "Ihr Warenkorb ist leer",
  "emptyCartImgAlt": "Bild eines leeren Warenkorbs",
  "backToShopping": "Zurück zum Einkaufen",
  "allFromCategory": "Alle {name}",
  "listSettings": "Listeneinstellungen",
  "closeListSettings": "Listeneinstellungen schließen",
  "clearFilters": "Alle Filter löschen",
  "showProducts": "Produkte anzeigen",
  "content": "Inhalt",
  "basePrice": "Grundpreis",
  "showMore": "Mehr anzeigen",
  "showLess": "Weniger anzeigen",
  "filter": "Filter",
  "allProducts": "Alle Produkte",
  "sortBy": "Sortieren nach",
  "perPage": "Pro Seite",
  "sortType": {
    "nameA-Z": "Name A-Z",
    "nameZ-A": "Name Z-A",
    "priceUp": "Preis ⬆",
    "priceDown": "Preis ⬇",
    "reviewsUp": "Kundenbewertung ⬆",
    "reviewsDown": "Kundenbewertung ⬇"
  },
  "numberOfProducts": "{count} Produkte von {total} Produkten",
  "prev": "Vorherige",
  "next": "Nächste",
  "emptyStateText": "Wir haben keine Produkte mehr in dieser Kategorie.",
  "emptyStateText2": "Haben Sie nicht gefunden, was Sie suchen?",
  "emptyStateAltText": "Bild, das beschreibt, dass keine Produkte gefunden wurden",
  "resultsFor": "Ergebnisse für \"{phrase}\"",
  "prevAriaLabel": "Zur vorherigen Seite",
  "nextAriaLabel": "Zur nächsten Seite",
  "secondPageAriaLabel": "Zweite Seite",
  "lastPageAriaLabel": "Letzte Seite",
  "currentPage": "Seite {page} von {totalPages}",
  "checkout": "Kasse",
  "backToCart": "Zurück zum Warenkorb",
  "back": "Zurück",
  "placeOrder": "Bestellung aufgeben und bezahlen",
  "buy": "Kaufen",
  "termsInfo": "Es gelten unsere {terms}. Bitte nehmen Sie unser {cancellationRights} und {privacyPolicy} zur Kenntnis.",
  "termsAndConditions": "AGB",
  "privacyPolicy": "Datenschutzerklärung",
  "privacyPolicyRequired": "Bitte die Checkbox zur Datenschutzerklärung bestätigen.",
  "termsRequired": "Bitte die Checkbox zu AGB, Widerrufsrecht und Datenschutzerklärung bestätigen.",
  "billingAddressRequired": "Bitte Rechnungsadresse auswählen.",
  "shippingAddressRequired": "Bitte Lieferadresse auswählen.",
  "invalidPassword": "Mindestens 8 Zeichen lang und muss mindestens einen Buchstaben und eine Zahl enthalten.",
  "tomorrow": "Morgen",
  "cancellationRights": "Widerrufsrecht",
  "contactInfo": {
    "heading": "Kontaktinformationen",
    "description": "Fügen Sie Ihre E-Mail-Adresse hinzu.",
    "add": "Kontaktinformationen hinzufügen",
    "email": "E-Mail",
    "phone": "Telefonnummer",
    "phonePlaceholder": "z.B. 1234 567890",
    "cancel": "Zurücksetzen",
    "löschen": "Löschen",
    "speichern": "Speichern",
    "Bearbeiten": "Bearbeiten",
    "clearAll": "Alles löschen"
  },
  "checkoutPayment": {
    "heading": "Zahlungsart",
    "comingSoon": "Bald verfügbar",
    "creditCard": "Kreditkarte"
  },
  "shippingMethod": {
    "heading": "Versandart",
    "description": "Nicht verfügbar, solange keine Versandadresse angegeben wird.",
    "free": "Kostenlos",
    "showDataPrivacyAgreementHint": "Ich bin damit einverstanden, dass meine E-Mail-Adresse bzw. meine Telefonnummer an {parcelServiceInformation} weitergegeben wird, damit der Paketdienstleister vor der Zustellung der Ware zum Zwecke der Abstimmung eines Liefertermins per E-Mail oder Telefon Kontakt mit mir aufnehmen bzw. Statusinformationen zur Sendungszustellung übermitteln kann. Meine diesbezüglich erteilte Einwilligung kann ich jederzeit widerrufen"
  },
  "validation": {
    "heading": "Um die Bestellung abzuschließen:",
    "missingBillingAddress": "Rechnungsadresse hinzufügen",
    "missingShippingAddress": "Lieferadresse hinzufügen",
    "missingEmail": "E-Mail hinzufügen",
    "missingShippingDetails": "Versandart wählen",
    "missingPaymentMethod": "Zahlungsart wählen"
  },
  "pleaseSelect": "Bitte wählen",
  "addToCart": "In den Warenkorb",
  "itemNotAvailable": "Der Artikel ist nicht verfügbar",
  "showArticle": "Artikel anzeigen",
  "addToCartShort": "Hinzufügen",
  "addedToCart": "Artikel zum Warenkorb hinzugefügt",
  "search": "Suche",
  "home": "Startseite",
  "products": "Produkte",
  "cart": "Warenkorb",
  "wishlist": "Wunschliste",
  "addProductToWishlist": "{label} zur Wunschliste hinzufügen",
  "quantitySelector": "Mengeneingabe",
  "quantitySelectorDecrease": "Menge reduzieren",
  "quantitySelectorIncrease": "Menge erhöhen",
  "scrollTop": "Nach oben scrollen",
  "numberInCart": "{count} Produkte im Warenkorb",
  "allProductsLinkText": "Produkte durchsuchen",
  "breadcrumbsDropdownText": "Mehr Breadcrumbs anzeigen",
  "youAreOfflineText": "Es scheint, dass Sie derzeit offline sind, überprüfen Sie Ihre Internetverbindung",
  "viewCart": "Warenkorb anzeigen",
  "category": "Kategorie",
  "categories": {
    "howToBuy": {
      "label": "Bestellvorgang",
      "subcategories": {
        "paymentMethods": "Zahlungsarten",
        "orderPickup": "Abholung",
        "purchaseStatus": "Bestellstatus",
        "trackOrders": "Bestellungen verfolgen",
        "returns": "Retouren"
      }
    },
    "help": {
      "label": "Hilfe",
      "subcategories": {
        "helpCenter": "Hilfezentrum",
        "securityFraud": "Sicherheit & Missbrauch",
        "feedback": "Feedback",
        "Kontakt": "Kontakt"
      }
    },
    "services": {
      "label": "Services",
      "subcategories": {
        "giftCards": "Geschenkkarten",
        "storeLocator": "Filialfinder",
        "clickCollect": "Click & Collect",
        "sameDayDelivery": "Lieferung am selben Tag",
        "shippingDelivery": "Versand & Lieferung",
        "couponsDiscounts": "Gutscheine & Rabatte",
        "newsletter": "Newsletter"
      }
    },
    "about": {
      "label": "Über",
      "subcategories": {
        "aboutUs": "Über uns",
        "jobs": "Jobs",
        "pressCenter": "Presse",
        "affiliateProgram": "Partnerprogramm",
        "suppliers": "Lieferanten"
      }
    }
  },
  "contactOptions": {
    "helpCenter": {
      "label": "Hilfezentrum",
      "details": {
        "description": "Jederzeit online Antworten finden"
      }
    },
    "liveChat": {
      "label": "Live-Chat",
      "details": {
        "openingHours-1": "Mo–Fr, 5:00–22:00",
        "openingHours-2": "Sa-So, 6:00–21:00"
      }
    },
    "phone": {
      "label": "1 234 567 8901",
      "details": {
        "openingHours-1": "Mo–Fr, 5:00–22:00",
        "openingHours-2": "Sa-So, 6:00–21:00"
      }
    }
  },
  "bottomLinks": {
    "terms": "AGB",
    "privacyPolicy": "Datenschutzerklärung"
  },
  "socialLabel": "Gehe zu {label}",
  "failedInfoHeader": "Es tut uns wirklich leid.",
  "failedInfoMessage": "Ihre Bestellung konnte nicht abgeschlossen werden.",
  "successInfoHeader": "Vielen Dank!",
  "successInfoMessage": "Ihre Bestellung wurde erfolgreich abgeschlossen.",
  "etaDelivery": "Voraussichtliche Lieferdauer",
  "shippingAddress": "Lieferadresse",
  "somethingWentWrongImageAlt": "Bild, das erklärt das etwas schief gegangen ist",
  "orderSuccessfulImageAlt": "Bild, das erklärt das die Bestellung erfolgreich war",
  "backToCheckout": "Zurück zur Kasse",
  "continueShopping": "Einkauf fortsetzen",
  "orderErrorMessage": "Etwas ging schief. Versuchen Sie es später noch einmal.",
  "orderNumber": "Auftrags-ID",
  "productDetails": "Produkt-Details",
  "technicalData": "Technische Daten",
  "customerReviews": "Kundenrezensionen",
  "customerReviewsNone": "Es hat noch niemand eine Bewertung für dieses Produkt abgegeben",
  "loadingReviews": "Kundenrezensionen werden geladen...",
  "reviewsCount": "{Anzahl} Bewertungen",
  "showAllReviews": "Alle Bewertungen anzeigen",
  "moreItemsOfThisCategory": "Weitere Produkte in dieser Kategorie",
  "outOfStock": "Nicht auf Lager",
  "sale": "Verkauf",
  "readMore": "Mehr lesen",
  "readLess": "Weniger lesen",
  "noReviews": "Keine Bewertungen",
  "loading": "Wird geladen...",
  "gallery": {
    "count": "{current} von {total}",
    "thumb": "Zu Bild {index}",
    "prev": "Vorherige",
    "next": "Nächste",
    "image": "Bild {index}"
  },
  "review": {
    "verifiedPurchase": "Verifizierter Kauf"
  },
  "account": {
    "heading": "Mein Konto",
    "navBarBottomHeading": "Konto",
    "logout": "Ausloggen",
    "back": "Zurück",
    "accountSettings": {
      "heading": "Kontoeinstellungen",
      "section": {
        "personalData": "Persönliche Daten",
        "billingDetails": "Rechnungsadressen",
        "shippingDetails": "Versandadressen"
      },
      "personalData": {
        "yourName": "Ihr Name",
        "firstName": "Vorname",
        "lastName": "Nachname",
        "edit": "Bearbeiten",
        "change": "Ändern",
        "contactInformation": "Kontaktinformationen",
        "yourPassword": "Ihr Passwort",
        "passwordChange": "Passwort ändern",
        "newPassword": "Neues Passwort",
        "newPasswordAgain": "Neues Passwort wiederholen",
        "changePassword": "Passwort ändern",
        "currentPassword": "Aktuelles Passwort",
        "passwordHelp": "Mindestens 8 Zeichen lang und muss mindestens einen Buchstaben und eine Zahl enthalten",
        "passwordsDoNotMatch": "Die Passwörter stimmen nicht überein."
      },
      "edit": "Bearbeiten",
      "delete": "Löschen",
      "makeDefault": "Als Standard festlegen",
      "billingDetails": {
        "billingAddress": "Rechnungsadresse",
        "newAddress": "Neue Rechnungsadresse"
      },
      "shippingDetails": {
        "edit": "Bearbeiten",
        "shippingAddress": "Lieferadresse",
        "newAddress": "Neue Lieferadresse"
      }
    },
    "ordersAndReturns": {
      "heading": "Bestellungen & Retouren",
      "orderId":"Auftrags-ID",
      "orderDate":"Auftragsdatum",
      "shippingDate": "Lieferdatum",
      "returnDate": "Retourendatum",
      "amount":"Anzahl",
      "status":"Status",
      "details":"Details",
      "myOrders":"Meine Bestellungen",
      "noOrders": "Sie haben noch nicht bei uns eingekauft",
      "continue": "Einkauf fortsetzen",
      "noOrdersAltText": "Keine Bestellungen",
      "returnsHeading": "Retouren",
      "returnsAltText": "Keine Retouren",
      "returnsDescription": "Sie haben noch keine Produkte zurückgeschickt",
      "section": {
        "myOrders": "Meine Bestellungen",
        "returns": "Retouren"
      },
      "orderDetails": {
        "heading": "Bestellübersicht",
        "orderId": "Auftrags-ID",
        "orderDate": "Auftragsdatum",
        "paymentAmount": "Gesamtsumme",
        "status": "Status",
        "price": "Preis",
        "quantity": "Anzahl",
        "subtotal": "Zwischensumme",
        "tableCaption": "Bestellübersicht",
        "product": "Produkt",
        "itemsSubtotal": "Produkte Zwischensumme",
        "delivery": "Versand",
        "estimatedTax": "MwSt.",
        "total": "Gesamtsumme",
        "billingAddress": "Rechnungsadresse",
        "paymentMethod": "Zahlungsart",
        "shippingAddress": "Lieferadresse"
      },
      "shippingSummary": {
        "heading": "Versandübersicht",
        "shipTo": "Versand nach",
        "shippingMethod": "Versandart"
      },
      "paymentSummary": {
        "heading": "Zahlungsübersicht"
      }
    }
  },
  "auth": {
    "login": {
      "heading": "In ihr Konto einloggen",
      "submitLabel": "Anmelden",
      "forgotPasswordLabel": "Passwort vergessen?",
      "rememberMeLabel": "An mich erinnern",
      "createAccount": "Sie haben noch kein Konto?",
      "createAccountLinkLabel": "Jetzt anmelden!"
    },
    "signup": {
      "heading": "Account erstellen",
      "submitLabel": "Account erstellen",
      "alreadyHaveAccount": "Du hast schon ein Konto?",
      "logInLinkLabel": "Stattdessen einloggen",
      "modal": {
        "heading": "Willkommen",
        "description": "Ihr Konto wurde erstellt. Sie können jetzt {information} zu Ihrem Konto hinzufügen, damit Sie dies nicht später während Ihres Einkaufs tun müssen.",
        "information": "Informationen",
        "button": "Einkaufen gehen",
        "imageAlt": "Bild zum Bestätigen der erfolgreichen Anmeldung"
      }
    },
    "resetPassword": {
      "heading":  "Passwort zurücksetzen",
      "info": "Geben Sie die E-Mail-Adresse ein, die Sie bei der Anmeldung verwendet haben. Wir senden Ihnen einen Link zum Zurücksetzen des Passworts. Mit dem Link können Sie ein neues Passwort für Ihr Konto festlegen.",
      "email":"E-Mail",
      "continue": "Weiter",
      "backToLogin": "Zurück zum Login",
      "thankYou": "Danke, wenn ein Konto mit {0} registriert ist, sollten Sie den Link zum Zurücksetzen des Passworts in Ihrem Posteingang erhalten.",
      "anotherEmail": "Ich muss eine andere E-Mail-Adresse ausprobieren",
      "emailSent": "E-Mail verschickt"
    },
    "setNewPassword": {
      "heading":  "Neues Passwort festlegen",
      "button":  "Neues Passwort festlegen",
      "password":  "Neues Passwort",
      "repeatPassword":  "Neues Passwort wiederholen",
      "help": "8 oder mehr Zeichen mit einer Mischung aus Buchstaben, Zahlen und Symbolen",
      "description": "Geben Sie das Passwort ein, das Sie zukünftig für das Anmelden mit Ihrem Konto verwenden möchten."
    }
  },
  "orderConfirmation": {
    "confirmationSendTo": "Eine Bestätigung mit allen Details wurde an {email} gesendet",
    "sameAsShippingAddress": "Entspricht der Lieferadresse",
    "subTotal": "Zwischensumme",
    "shipping": "Lieferkosten",
    "vat": "MwSt.",
    "total": "Summe"
  },
  "lowestPrice": "Niedrigster Preis der letzten 30 Tage: {price}",
  "legal": {
    "label": "Rechtliches",
    "subcategories": {
      "cancellationForm": "Widerrufsformular",
      "cancellationRights": "Widerrufsbelehrung",
      "legalDisclosure": "Impressum",
      "privacyPolicy": "Datenschutzerklärung",
      "termsAndConditions": "AGB"
    }
  },
  "asterisk": "*",
  "itemExclVAT": "inkl. ges. MwSt",
  "itemInclVAT": "zzgl. ges. MwSt.",
  "excludedShipping": "zzgl. Versandkosten",
  "lang": {
    "en": "Englisch",
    "de":"Deutsch"
  },
  "softLogin": {
    "titleLogin": "Melden Sie sich bei Ihrem Konto an, um auf Ihre Bestellung zuzugreifen",
    "titlePostcode": "Bitte geben Sie die Postleitzahl einer Adresse ein, die am Auftrag hinterlegt ist, um die Auftragsdetails einzusehen.",
    "titleFullName": "Bitte geben Sie den Nachnamen oder den Firmennamen ein, der am Auftrag hinterlegt ist, um die Auftragsdetails einzusehen.",
    "fullName": "Nachname oder Firmenname",
    "check": "Prüfen"
  },
<<<<<<< HEAD
  "paypal": {
    "unbrandedCardNumber": "Kartennummer",
    "unbrandedExpirationDate": "Ablaufdatum",
    "unbrandedCvv": "Kartenprüfnummer",
    "unbrandedNameOnCard": "Karteninhaber",
    "unbrandedPay": "Bezahlen",
    "unbrandedCancel": "Abbrechen",
    "errorMessageCreditCard": "Die eingegebenen Daten sind ungültig. Überprüfen Sie die Felder Kartennummer, Kartenprüfnummer (CVV), Ablaufdatum."
=======
  "graduatedPrices": {
    "title": "Mehr kaufen, weniger bezahlen",
    "price": "PREIS",
    "quantity": "ANZAHL",
    "discount": "RABATT"
>>>>>>> 25012b67
  }
}<|MERGE_RESOLUTION|>--- conflicted
+++ resolved
@@ -444,7 +444,6 @@
     "fullName": "Nachname oder Firmenname",
     "check": "Prüfen"
   },
-<<<<<<< HEAD
   "paypal": {
     "unbrandedCardNumber": "Kartennummer",
     "unbrandedExpirationDate": "Ablaufdatum",
@@ -453,12 +452,11 @@
     "unbrandedPay": "Bezahlen",
     "unbrandedCancel": "Abbrechen",
     "errorMessageCreditCard": "Die eingegebenen Daten sind ungültig. Überprüfen Sie die Felder Kartennummer, Kartenprüfnummer (CVV), Ablaufdatum."
-=======
+  },
   "graduatedPrices": {
     "title": "Mehr kaufen, weniger bezahlen",
     "price": "PREIS",
     "quantity": "ANZAHL",
     "discount": "RABATT"
->>>>>>> 25012b67
   }
 }