{
  "billing": {
    "heading": "Rechnungsadresse",
    "description": "Fügen Sie eine Rechnungsadresse hinzu. Sie werden die Rechnung an die oben angegebene E-Mail-Adresse erhalten.",
    "addButton": "Rechnungsadresse hinzufügen"
  },
  "shipping": {
    "heading": "Lieferadresse",
    "description": "Fügen Sie eine Lieferadresse hinzu, um Versanddetails anzuzeigen.",
    "addButton": "Lieferadresse hinzufügen"
  },
  "form": {
    "firstNameLabel": "Vorname",
    "lastNameLabel": "Nachname",
    "phoneLabel": "Telefon",
    "countryLabel": "Land",
    "streetNameLabel": "Straße",
    "streetNumberLabel": "Nummer",
    "optional": "Optional",
    "cityLabel": "Stadt",
    "stateLabel": "Bundesland",
    "postalCodeLabel": "Postleitzahl",
    "useAsShippingLabel": "Als Lieferadresse nutzen",
    "selectPlaceholder": "-- Auswählen --",
    "emailLabel": "E-Mail",
    "passwordLabel": "Passwort",
    "passwordHint": "8 oder mehr Zeichen mit einer Mischung aus Buchstaben, Zahlen und Symbolen",
    "termsAndConditionsLabel": "Hiermit bestätige ich, dass ich die {terms} gelesen habe.",
    "privacyPolicyLabel": "Hiermit bestätige ich, dass ich die {privacyPolicy} gelesen habe.",
    "subscriptionLabel": "Ich möchte gelegentlich E-Mails über Sonderangebote, neue Produkte und exklusive Aktionen erhalten. Ich kann mein Abonnement jederzeit kündigen. (Optional)",
    "asterixHint": "* markierte Zustimmungen sind erforderlich"
  },
  "CookieBar": {
    "Privacy Settings": "Datenschutzeinstellungen",
    "More information": "Mehr Informationen",
    "Further Settings": "Weitere Einstellungen",
    "Back": "Zurück",
    "Show less": "Weniger anzeigen",
    "Accept All": "Alles akzeptieren",
    "Reject All": "Alles ablehnen",
    "Accept Selection": "Auswahl akzeptieren"
  },
  "myCart": "Mein Warenkorb",
  "orderSummary": "Bestellübersicht",
  "itemsInCart": "(Artikel: {count})",
  "itemsSubtotal": "Zwischensumme der Artikel",
  "estimatedTax": "MwSt.",
  "apply": "Anwenden",
  "clear": "Zurücksetzen",
  "min": "Min.",
  "max": "Max.",
  "total": "Gesamt",
  "goToCheckout": "Zur Kasse",
  "delivery": "Versandkosten",
  "emptyCart": "Ihr Warenkorb ist leer",
  "emptyCartImgAlt": "Bild eines leeren Warenkorbs",
  "backToShopping": "Zurück zum Einkaufen",
  "allFromCategory": "Alle {name}",
  "listSettings": "Listeneinstellungen",
  "closeListSettings": "Listeneinstellungen schließen",
  "clearFilters": "Alle Filter löschen",
  "showProducts": "Produkte anzeigen",
  "content": "Inhalt",
  "basePrice": "Grundpreis",
  "showMore": "Mehr anzeigen",
  "showLess": "Weniger anzeigen",
  "filter": "Filter",
  "allProducts": "Alle Produkte",
  "sortBy": "Sortieren nach",
  "perPage": "Pro Seite",
  "sortType": {
    "nameA-Z": "Name A-Z",
    "nameZ-A": "Name Z-A",
    "priceUp": "Preis ⬆",
    "priceDown": "Preis ⬇",
    "reviewsUp": "Kundenbewertung ⬆",
    "reviewsDown": "Kundenbewertung ⬇"
  },
  "numberOfProducts": "{count} Produkte von {total} Produkten",
  "prev": "Vorherige",
  "next": "Nächste",
  "emptyStateText": "Wir haben keine Produkte mehr in dieser Kategorie.",
  "emptyStateText2": "Haben Sie nicht gefunden, was Sie suchen?",
  "emptyStateAltText": "Bild, das beschreibt, dass keine Produkte gefunden wurden",
  "resultsFor": "Ergebnisse für \"{phrase}\"",
  "prevAriaLabel": "Zur vorherigen Seite",
  "nextAriaLabel": "Zur nächsten Seite",
  "secondPageAriaLabel": "Zweite Seite",
  "lastPageAriaLabel": "Letzte Seite",
  "currentPage": "Seite {page} von {totalPages}",
  "checkout": "Kasse",
  "backToCart": "Zurück zum Warenkorb",
  "back": "Zurück",
  "placeOrder": "Bestellung aufgeben und bezahlen",
  "buy": "Kaufen",
  "termsInfo": "Es gelten unsere {terms}. Bitte nehmen Sie unser {cancellationRights} und {privacyPolicy} zur Kenntnis.",
  "termsAndConditions": "AGB",
  "privacyPolicy": "Datenschutzerklärung",
  "privacyPolicyRequired": "Bitte die Checkbox zur Datenschutzerklärung bestätigen.",
  "termsRequired": "Bitte die Checkbox zu AGB, Widerrufsrecht und Datenschutzerklärung bestätigen.",
  "billingAddressRequired": "Bitte Rechnungsadresse auswählen.",
  "shippingAddressRequired": "Bitte Lieferadresse auswählen.",
  "invalidPassword": "Mindestens 8 Zeichen lang und muss mindestens einen Buchstaben und eine Zahl enthalten.",
  "tomorrow": "Morgen",
  "cancellationRights": "Widerrufsrecht",
  "contactInfo": {
    "heading": "Kontaktinformationen",
    "description": "Fügen Sie Ihre E-Mail-Adresse hinzu.",
    "add": "Kontaktinformationen hinzufügen",
    "email": "E-Mail",
    "phone": "Telefonnummer",
    "phonePlaceholder": "z.B. 1234 567890",
    "cancel": "Zurücksetzen",
    "löschen": "Löschen",
    "speichern": "Speichern",
    "Bearbeiten": "Bearbeiten",
    "clearAll": "Alles löschen"
  },
  "checkoutPayment": {
    "heading": "Zahlungsart",
    "comingSoon": "Bald verfügbar",
    "creditCard": "Kreditkarte"
  },
  "shippingMethod": {
    "heading": "Versandart",
    "description": "Nicht verfügbar, solange keine Versandadresse angegeben wird.",
    "free": "Kostenlos",
    "showDataPrivacyAgreementHint": "Ich bin damit einverstanden, dass meine E-Mail-Adresse bzw. meine Telefonnummer an {parcelServiceInformation} weitergegeben wird, damit der Paketdienstleister vor der Zustellung der Ware zum Zwecke der Abstimmung eines Liefertermins per E-Mail oder Telefon Kontakt mit mir aufnehmen bzw. Statusinformationen zur Sendungszustellung übermitteln kann. Meine diesbezüglich erteilte Einwilligung kann ich jederzeit widerrufen"
  },
  "validation": {
    "heading": "Um die Bestellung abzuschließen:",
    "missingBillingAddress": "Rechnungsadresse hinzufügen",
    "missingShippingAddress": "Lieferadresse hinzufügen",
    "missingEmail": "E-Mail hinzufügen",
    "missingShippingDetails": "Versandart wählen",
    "missingPaymentMethod": "Zahlungsart wählen"
  },
  "addToCart": "In den Warenkorb",
  "itemNotAvailable": "Der Artikel ist nicht verfügbar",
  "showArticle": "Artikel anzeigen",
  "addToCartShort": "Hinzufügen",
  "addedToCart": "Artikel zum Warenkorb hinzugefügt",
  "search": "Suche",
  "home": "Startseite",
  "products": "Produkte",
  "cart": "Warenkorb",
  "wishlist": "Wunschliste",
  "addProductToWishlist": "{label} zur Wunschliste hinzufügen",
  "quantitySelector": "Mengeneingabe",
  "quantitySelectorDecrease": "Menge reduzieren",
  "quantitySelectorIncrease": "Menge erhöhen",
  "scrollTop": "Nach oben scrollen",
  "numberInCart": "{count} Produkte im Warenkorb",
  "allProductsLinkText": "Produkte durchsuchen",
  "breadcrumbsDropdownText": "Mehr Breadcrumbs anzeigen",
  "youAreOfflineText": "Es scheint, dass Sie derzeit offline sind, überprüfen Sie Ihre Internetverbindung",
  "viewCart": "Warenkorb anzeigen",
  "category": "Kategorie",
  "categories": {
    "howToBuy": {
      "label": "Bestellvorgang",
      "subcategories": {
        "paymentMethods": "Zahlungsarten",
        "orderPickup": "Abholung",
        "purchaseStatus": "Bestellstatus",
        "trackOrders": "Bestellungen verfolgen",
        "returns": "Retouren"
      }
    },
    "help": {
      "label": "Hilfe",
      "subcategories": {
        "helpCenter": "Hilfezentrum",
        "securityFraud": "Sicherheit & Missbrauch",
        "feedback": "Feedback",
        "Kontakt": "Kontakt"
      }
    },
    "services": {
      "label": "Services",
      "subcategories": {
        "giftCards": "Geschenkkarten",
        "storeLocator": "Filialfinder",
        "clickCollect": "Click & Collect",
        "sameDayDelivery": "Lieferung am selben Tag",
        "shippingDelivery": "Versand & Lieferung",
        "couponsDiscounts": "Gutscheine & Rabatte",
        "newsletter": "Newsletter"
      }
    },
    "about": {
      "label": "Über",
      "subcategories": {
        "aboutUs": "Über uns",
        "jobs": "Jobs",
        "pressCenter": "Presse",
        "affiliateProgram": "Partnerprogramm",
        "suppliers": "Lieferanten"
      }
    }
  },
  "contactOptions": {
    "helpCenter": {
      "label": "Hilfezentrum",
      "details": {
        "description": "Jederzeit online Antworten finden"
      }
    },
    "liveChat": {
      "label": "Live-Chat",
      "details": {
        "openingHours-1": "Mo–Fr, 5:00–22:00",
        "openingHours-2": "Sa-So, 6:00–21:00"
      }
    },
    "phone": {
      "label": "1 234 567 8901",
      "details": {
        "openingHours-1": "Mo–Fr, 5:00–22:00",
        "openingHours-2": "Sa-So, 6:00–21:00"
      }
    }
  },
  "bottomLinks": {
    "terms": "AGB",
    "privacyPolicy": "Datenschutzerklärung"
  },
  "socialLabel": "Gehe zu {label}",
  "failedInfoHeader": "Es tut uns wirklich leid.",
  "failedInfoMessage": "Ihre Bestellung konnte nicht abgeschlossen werden.",
  "successInfoHeader": "Vielen Dank!",
  "successInfoMessage": "Ihre Bestellung wurde erfolgreich abgeschlossen.",
  "etaDelivery": "Voraussichtliche Lieferdauer",
  "shippingAddress": "Lieferadresse",
  "somethingWentWrongImageAlt": "Bild, das erklärt das etwas schief gegangen ist",
  "orderSuccessfulImageAlt": "Bild, das erklärt das die Bestellung erfolgreich war",
  "backToCheckout": "Zurück zur Kasse",
  "continueShopping": "Einkauf fortsetzen",
  "orderErrorMessage": "Etwas ging schief. Versuchen Sie es später noch einmal.",
  "orderNumber": "Auftrags-ID",
  "productDetails": "Produkt-Details",
  "technicalData": "Technische Daten",
  "customerReviews": "Kundenrezensionen",
  "customerReviewsNone": "Es hat noch niemand eine Bewertung für dieses Produkt abgegeben",
  "loadingReviews": "Kundenrezensionen werden geladen...",
  "reviewsCount": "{Anzahl} Bewertungen",
  "showAllReviews": "Alle Bewertungen anzeigen",
  "moreItemsOfThisCategory": "Weitere Produkte in dieser Kategorie",
  "outOfStock": "Nicht auf Lager",
  "sale": "Verkauf",
  "readMore": "Mehr lesen",
  "readLess": "Weniger lesen",
  "noReviews": "Keine Bewertungen",
  "loading": "Wird geladen...",
  "gallery": {
    "count": "{current} von {total}",
    "thumb": "Zu Bild {index}",
    "prev": "Vorherige",
    "next": "Nächste",
    "image": "Bild {index}"
  },
  "review": {
    "verifiedPurchase": "Verifizierter Kauf"
  },
  "account": {
    "heading": "Mein Konto",
    "navBarBottomHeading": "Konto",
    "logout": "Ausloggen",
    "back": "Zurück",
    "accountSettings": {
      "heading": "Kontoeinstellungen",
      "section": {
        "personalData": "Persönliche Daten",
        "billingDetails": "Rechnungsadressen",
        "shippingDetails": "Versandadressen"
      },
      "personalData": {
        "yourName": "Ihr Name",
        "firstName": "Vorname",
        "lastName": "Nachname",
        "edit": "Bearbeiten",
        "change": "Ändern",
        "contactInformation": "Kontaktinformationen",
        "yourPassword": "Ihr Passwort",
        "passwordChange": "Passwort ändern",
        "newPassword": "Neues Passwort",
        "newPasswordAgain": "Neues Passwort wiederholen",
        "changePassword": "Passwort ändern",
        "currentPassword": "Aktuelles Passwort",
        "passwordHelp": "Mindestens 8 Zeichen lang und muss mindestens einen Buchstaben und eine Zahl enthalten",
        "passwordsDoNotMatch": "Die Passwörter stimmen nicht überein."
      },
      "edit": "Bearbeiten",
      "delete": "Löschen",
      "makeDefault": "Als Standard festlegen",
      "billingDetails": {
        "billingAddress": "Rechnungsadresse",
        "newAddress": "Neue Rechnungsadresse"
      },
      "shippingDetails": {
        "edit": "Bearbeiten",
        "shippingAddress": "Lieferadresse",
        "newAddress": "Neue Lieferadresse"
      }
    },
    "ordersAndReturns": {
      "heading": "Bestellungen & Retouren",
      "orderId":"Auftrags-ID",
      "orderDate":"Auftragsdatum",
      "shippingDate": "Lieferdatum",
      "returnDate": "Retourendatum",
      "amount":"Anzahl",
      "status":"Status",
      "details":"Details",
      "myOrders":"Meine Bestellungen",
      "noOrders": "Sie haben noch nicht bei uns eingekauft",
      "continue": "Einkauf fortsetzen",
      "noOrdersAltText": "Keine Bestellungen",
      "returnsHeading": "Retouren",
      "returnsAltText": "Keine Retouren",
      "returnsDescription": "Sie haben noch keine Produkte zurückgeschickt",
      "section": {
        "myOrders": "Meine Bestellungen",
        "returns": "Retouren"
      },
      "orderDetails": {
        "heading": "Bestellübersicht",
        "orderId": "Auftrags-ID",
        "orderDate": "Auftragsdatum",
        "paymentAmount": "Gesamtsumme",
        "status": "Status",
        "price": "Preis",
        "quantity": "Anzahl",
        "subtotal": "Zwischensumme",
        "tableCaption": "Bestellübersicht",
        "product": "Produkt",
        "itemsSubtotal": "Produkte Zwischensumme",
        "delivery": "Versand",
        "estimatedTax": "MwSt.",
        "total": "Gesamtsumme",
        "billingAddress": "Rechnungsadresse",
        "paymentMethod": "Zahlungsart",
        "shippingAddress": "Lieferadresse"
      },
      "shippingSummary": {
        "heading": "Versandübersicht",
        "shipTo": "Versand nach",
        "shippingMethod": "Versandart"
      },
      "paymentSummary": {
        "heading": "Zahlungsübersicht"
      }
    }
  },
  "auth": {
    "login": {
      "heading": "In ihr Konto einloggen",
      "submitLabel": "Anmelden",
      "forgotPasswordLabel": "Passwort vergessen?",
      "rememberMeLabel": "An mich erinnern",
      "createAccount": "Sie haben noch kein Konto?",
      "createAccountLinkLabel": "Jetzt anmelden!"
    },
    "signup": {
      "heading": "Account erstellen",
      "submitLabel": "Account erstellen",
      "alreadyHaveAccount": "Du hast schon ein Konto?",
      "logInLinkLabel": "Stattdessen einloggen",
      "modal": {
        "heading": "Willkommen",
        "description": "Ihr Konto wurde erstellt. Sie können jetzt {information} zu Ihrem Konto hinzufügen, damit Sie dies nicht später während Ihres Einkaufs tun müssen.",
        "information": "Informationen",
        "button": "Einkaufen gehen",
        "imageAlt": "Bild zum Bestätigen der erfolgreichen Anmeldung"
      }
    },
    "resetPassword": {
      "heading":  "Passwort zurücksetzen",
      "info": "Geben Sie die E-Mail-Adresse ein, die Sie bei der Anmeldung verwendet haben. Wir senden Ihnen einen Link zum Zurücksetzen des Passworts. Mit dem Link können Sie ein neues Passwort für Ihr Konto festlegen.",
      "email":"E-Mail",
      "continue": "Weiter",
      "backToLogin": "Zurück zum Login",
      "thankYou": "Danke, wenn ein Konto mit {0} registriert ist, sollten Sie den Link zum Zurücksetzen des Passworts in Ihrem Posteingang erhalten.",
      "anotherEmail": "Ich muss eine andere E-Mail-Adresse ausprobieren",
      "emailSent": "E-Mail verschickt"
    },
    "setNewPassword": {
      "heading":  "Neues Passwort festlegen",
      "button":  "Neues Passwort festlegen",
      "password":  "Neues Passwort",
      "repeatPassword":  "Neues Passwort wiederholen",
      "help": "8 oder mehr Zeichen mit einer Mischung aus Buchstaben, Zahlen und Symbolen",
      "description": "Geben Sie das Passwort ein, das Sie zukünftig für das Anmelden mit Ihrem Konto verwenden möchten."
    }
  },
  "orderConfirmation": {
    "confirmationSendTo": "Eine Bestätigung mit allen Details wurde an {email} gesendet",
    "sameAsShippingAddress": "Entspricht der Lieferadresse",
    "subTotal": "Zwischensumme",
    "shipping": "Lieferkosten",
    "vat": "MwSt.",
    "total": "Summe"
  },
  "lowestPrice": "Niedrigster Preis der letzten 30 Tage: {price}",
  "legal": {
    "label": "Rechtliches",
    "subcategories": {
      "cancellationForm": "Widerrufsformular",
      "cancellationRights": "Widerrufsbelehrung",
      "legalDisclosure": "Impressum",
      "privacyPolicy": "Datenschutzerklärung",
      "termsAndConditions": "AGB"
    }
  },
<<<<<<< HEAD
  "asterisk": "*",
  "itemExclVAT": "inkl. ges. MwSt",
  "itemInclVAT": "zzgl. ges. MwSt.",
  "excludedShipping": "zzgl. Versandkosten"
=======
  "softLogin": {
    "titleLogin": "Melden Sie sich bei Ihrem Konto an, um auf Ihre Bestellung zuzugreifen",
    "titlePostcode": "Bitte geben Sie die Postleitzahl einer Adresse ein, die am Auftrag hinterlegt ist, um die Auftragsdetails einzusehen.",
    "titleFullName": "Bitte geben Sie den Nachnamen oder den Firmennamen ein, der am Auftrag hinterlegt ist, um die Auftragsdetails einzusehen.",
    "fullName": "Nachname oder Firmenname",
    "check": "Prüfen"
  }
>>>>>>> 21e8f080
}<|MERGE_RESOLUTION|>--- conflicted
+++ resolved
@@ -412,12 +412,10 @@
       "termsAndConditions": "AGB"
     }
   },
-<<<<<<< HEAD
   "asterisk": "*",
   "itemExclVAT": "inkl. ges. MwSt",
   "itemInclVAT": "zzgl. ges. MwSt.",
   "excludedShipping": "zzgl. Versandkosten"
-=======
   "softLogin": {
     "titleLogin": "Melden Sie sich bei Ihrem Konto an, um auf Ihre Bestellung zuzugreifen",
     "titlePostcode": "Bitte geben Sie die Postleitzahl einer Adresse ein, die am Auftrag hinterlegt ist, um die Auftragsdetails einzusehen.",
@@ -425,5 +423,4 @@
     "fullName": "Nachname oder Firmenname",
     "check": "Prüfen"
   }
->>>>>>> 21e8f080
 }