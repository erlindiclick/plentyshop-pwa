{
  "billing": {
    "heading": "Rechnungsadresse",
    "description": "Fügen Sie eine Rechnungsadresse hinzu. Sie werden die Rechnung an die oben angegebene E-Mail-Adresse erhalten.",
    "addButton": "Rechnungsadresse hinzufügen"
  },
  "shipping": {
    "heading": "Lieferadresse",
    "description": "Fügen Sie eine Lieferadresse hinzu, um Versanddetails anzuzeigen.",
    "addButton": "Lieferadresse hinzufügen"
  },
  "form": {
    "firstNameLabel": "Vorname",
    "lastNameLabel": "Nachname",
    "phoneLabel": "Telefon",
    "countryLabel": "Land",
    "streetNameLabel": "Straße",
    "streetNumberLabel": "Nummer",
    "optional": "Optional",
    "cityLabel": "Stadt",
    "stateLabel": "Bundesland",
    "postalCodeLabel": "Postleitzahl",
    "useAsShippingLabel": "Als Lieferadresse nutzen",
    "selectPlaceholder": "-- Auswählen --",
    "emailLabel": "E-Mail",
    "passwordLabel": "Passwort",
    "passwordHint": "8 oder mehr Zeichen mit einer Mischung aus Buchstaben, Zahlen und Symbolen",
    "termsAndConditionsLabel": "Hiermit bestätige ich, dass ich die {terms} gelesen habe.",
    "privacyPolicyLabel": "Hiermit bestätige ich, dass ich die {privacyPolicy} gelesen habe.",
    "subscriptionLabel": "Ich möchte gelegentlich E-Mails über Sonderangebote, neue Produkte und exklusive Aktionen erhalten. Ich kann mein Abonnement jederzeit kündigen. (Optional)",
    "asterixHint": "* markierte Zustimmungen sind erforderlich"
  },
  "CookieBar": {
    "about": {
      "label": "Ihre Privatsphäre ist uns wichtig",
      "description": "Wir verwenden Cookies und ähnliche Technologien auf unserer Website und verarbeiten personenbezogene Daten von Besucher:innen unserer Webseite (z.B. IP-Adresse), um z.B. Inhalte und Anzeigen zu personalisieren, Medien von Drittanbietern einzubinden oder Zugriffe auf unsere Website zu analysieren. Die Datenverarbeitung erfolgt erst durch gesetzte Cookies. Wir teilen diese Daten mit Dritten, die wir in den Einstellungen benennen. Die Datenverarbeitung kann mit Einwilligung oder aufgrund eines berechtigten Interesses erfolgen. Die Zustimmung kann erteilt oder abgelehnt werden. Es besteht das Recht, nicht einzuwilligen und die Einwilligung zu einem späteren Zeitpunkt zu ändern oder zu widerrufen. Weitere Informationen zur Verwendung personenbezogener Daten und den Diensten erklären wir in unserer"
    },
    "essentials": {
      "label": "Essenziell",
      "description": "Essenzielle Cookies ermöglichen grundlegende Funktionen und sind für die einwandfreie Funktion der Website erforderlich.",
      "cookies": {
        "plentyId": {
          "name": "plentyID",
          "provider": "plentysystems AG",
          "status": "Speichert Informationen zur aktuellen Session, z.B. ob der User eingeloggt ist."
        },
        "vsfLocale": {
          "name": "vsf-locale",
          "provider": "plentysystems AG",
          "status": "Speichert die Anzeigesprache."
        },
        "consentCookie": {
          "name": "consent-cookie",
          "provider": "plentysystems AG",
          "status": "Speichert die Einwilligungsauswahl."
        }
      }
    },
    "externalMedia": {
      "label": "Externe Medien",
      "description": "Inhalte von Videoplattformen und Social Media Plattformen werden standardmäßig blockiert. Wenn Cookies von externen Medien akzeptiert werden, bedarf der Zugriff auf diese Inhalte keiner manuellen Zustimmung mehr."
    },
    "functional": {
      "label": "Funktional",
      "description": "Diese Cookies ermöglichen, dass die von Nutzern getroffenen Auswahlmöglichkeiten und bevorzugte Einstellungen (z.B. das Deaktivieren der Sprachweiterleitung) gespeichert werden können.",
      "cookies": {
        "scriptDemo": {
          "name": "Script-Demo",
          "provider": "plentysystems AG",
          "status": "Anwendungsbeispiel zum Laden eines Skripts nach Einwilligung."
        }
      }
    },
    "marketing": {
      "label": "Marketing",
      "description": "Marketing-Cookies werden von Drittanbietern und Publishern verwendet, um personalisierte Werbung anzuzeigen. Sie tun dies, indem sie Besucher über Websites hinweg verfolgen."
    },
    "Cookie Settings": "Cookie-Einstellungen",
    "Privacy Settings": "Datenschutzeinstellungen",
    "More information": "Mehr Informationen",
    "Further Settings": "Weitere Einstellungen",
    "Back": "Zurück",
    "Show less": "Weniger anzeigen",
    "Accept All": "Alles akzeptieren",
    "Reject All": "Alles ablehnen",
    "Accept Selection": "Auswahl akzeptieren"
  },
  "PreviewModeBar": {
    "label": "Steuerung des Vorschaumodus",
    "pwa": "plentyShop PWA Vorschau beenden"
  },
  "documents": {
    "correctionDocuments": "Korrekturbeleg",
    "Credit Note": "Gutschrift",
    "Delivery Note": "Lieferschein",
    "Dunning Letter": "Mahnung",
    "Invoice External": "Externe Rechnung",
    "Invoice": "Rechnung",
    "Offer": "Angebot",
    "Order Confirmation": "Auftragsbestätigung",
    "Pickup Delivery": "Abhollieferung",
    "Pro Forma Invoice": "Proformarechnung",
    "Receipt": "Kassenbeleg",
    "Return Note": "Rücksendeschein",
    "Success Confirmation": "Gelangensbestätigung",
    "Reversal Document": "Stornobeleg"
  },
  "myCart": "Mein Warenkorb",
  "orderSummary": "Bestellübersicht",
  "itemsInCart": "(Artikel: {count})",
  "itemsSubtotal": "Zwischensumme der Artikel",
  "estimatedTax": "MwSt.",
  "apply": "Anwenden",
  "clear": "Zurücksetzen",
  "min": "Min.",
  "max": "Max.",
  "total": "Gesamt",
  "goToCheckout": "Zur Kasse",
  "delivery": "Versandkosten",
  "emptyCart": "Ihr Warenkorb ist leer",
  "emptyWishlist": "Ihre Wunschliste ist leer",
  "emptyCartImgAlt": "Bild eines leeren Warenkorbs",
  "backToShopping": "Zurück zum Einkaufen",
  "allFromCategory": "Alle {name}",
  "listSettings": "Listeneinstellungen",
  "closeListSettings": "Listeneinstellungen schließen",
  "clearFilters": "Alle Filter löschen",
  "showProducts": "Produkte anzeigen",
  "content": "Inhalt",
  "basePrice": "Grundpreis",
  "showMore": "Mehr anzeigen",
  "showLess": "Weniger anzeigen",
  "filters": "Filter",
  "allProducts": "Alle Produkte",
  "sortBy": "Sortieren nach",
  "perPage": "Pro Seite",
  "sortType": {
    "nameA-Z": "Name A-Z",
    "nameZ-A": "Name Z-A",
    "priceUp": "Preis ⬆",
    "priceDown": "Preis ⬇",
    "reviewsUp": "Kundenbewertung ⬆",
    "reviewsDown": "Kundenbewertung ⬇"
  },
  "numberOfProducts": "{count} Produkte von {total} Produkten",
  "prev": "Vorherige",
  "next": "Nächste",
  "emptyStateText": "Wir haben keine Produkte mehr in dieser Kategorie.",
  "emptyStateText2": "Haben Sie nicht gefunden, was Sie suchen?",
  "emptyStateAltText": "Bild, das beschreibt, dass keine Produkte gefunden wurden",
  "resultsFor": "Ergebnisse für \"{phrase}\"",
  "pagination": "Paginierte Navigation",
  "prevAriaLabel": "Zur vorherigen Seite navigieren",
  "nextAriaLabel": "Zur nächsten Seite navigieren",
  "currentPage": "Die aktuelle Seite ist {page}",
  "goToPage": "Zur Seite navigieren {page}",
  "checkout": "Kasse",
  "backToCart": "Zurück zum Warenkorb",
  "back": "Zurück",
  "placeOrder": "Bestellung aufgeben und bezahlen",
  "buy": "Kaufen",
  "termsInfo": "Es gelten unsere {terms}. Bitte nehmen Sie unser {cancellationRights} und {privacyPolicy} zur Kenntnis.",
  "termsAndConditions": "AGB",
  "privacyPolicy": "Datenschutzerklärung",
  "privacyPolicyRequired": "Bitte die Checkbox zur Datenschutzerklärung bestätigen.",
  "termsRequired": "Bitte die Checkbox zu AGB, Widerrufsrecht und Datenschutzerklärung bestätigen.",
  "billingAddressRequired": "Bitte Rechnungsadresse auswählen.",
  "shippingAddressRequired": "Bitte Lieferadresse auswählen.",
  "invalidPassword": "Mindestens 8 Zeichen lang und muss mindestens einen Buchstaben und eine Zahl enthalten.",
  "cancellationRights": "Widerrufsrecht",
  "tomorrow": "Morgen",
  "contactInfo": {
    "heading": "Kontaktinformationen",
    "description": "Fügen Sie Ihre E-Mail-Adresse hinzu.",
    "add": "Kontaktinformationen hinzufügen",
    "email": "E-Mail",
    "phone": "Telefonnummer",
    "phonePlaceholder": "z.B. 1234 567890",
    "cancel": "Zurücksetzen",
    "clear": "Löschen",
    "save": "Speichern",
    "edit": "Bearbeiten",
    "clearAll": "Alles löschen"
  },
  "checkoutPayment": {
    "heading": "Zahlungsart",
    "comingSoon": "Bald verfügbar",
    "creditCard": "Kreditkarte"
  },
  "shippingMethod": {
    "heading": "Versandart",
    "description": "Nicht verfügbar, solange keine Versandadresse angegeben wird.",
    "free": "Kostenlos",
    "showDataPrivacyAgreementHint": "Ich bin damit einverstanden, dass meine E-Mail-Adresse bzw. meine Telefonnummer an {parcelServiceInformation} weitergegeben wird, damit der Paketdienstleister vor der Zustellung der Ware zum Zwecke der Abstimmung eines Liefertermins per E-Mail oder Telefon Kontakt mit mir aufnehmen bzw. Statusinformationen zur Sendungszustellung übermitteln kann. Meine diesbezüglich erteilte Einwilligung kann ich jederzeit widerrufen"
  },
  "validation": {
    "heading": "Um die Bestellung abzuschließen:",
    "missingBillingAddress": "Rechnungsadresse hinzufügen",
    "missingShippingAddress": "Lieferadresse hinzufügen",
    "missingEmail": "E-Mail hinzufügen",
    "missingShippingDetails": "Versandart wählen",
    "missingPaymentMethod": "Zahlungsart wählen"
  },
  "pleaseSelect": "Bitte wählen",
  "addToCart": "In den Warenkorb",
  "itemNotAvailable": "Der Artikel ist nicht verfügbar",
  "showArticle": "Artikel anzeigen",
  "addToCartShort": "Hinzufügen",
  "addedToCart": "Artikel zum Warenkorb hinzugefügt",
  "deletedFromCart": "Artikel aus dem Warenkorb entfernt",
  "search": "Suche",
  "openSearchModalButtonLabel": "Suche öffnen",
  "vsfHomepage": "VSF Homepage",
  "home": "Startseite",
  "products": "Produkte",
  "cart": "Warenkorb",
  "wishlist": "Wunschliste",
  "addToWishlist": "Zur Wunschliste hinzufügen",
  "removeFromWishlist": "Von Wunschliste entfernen",
  "addProductToWishlist": "{label} zur Wunschliste hinzufügen",
  "removeProductFromWishlist": "{label} von der Wunschliste entfernen",
  "wishlistInteraction": {
    "delete": "Der Artikel wurde von der Wunschliste entfernt.",
    "add": "Der Artikel wurde der Wunschliste hinzugefügt."
  },
  "quantitySelector": "Mengeneingabe",
  "quantitySelectorDecrease": "Menge reduzieren",
  "quantitySelectorIncrease": "Menge erhöhen",
  "scrollTop": "Nach oben scrollen",
  "numberInCart": "{count} Produkte im Warenkorb",
  "numberInWishlist": "{count} Produkte in der Wunschliste",
  "languageSelector": "Sprachauswahl öffnen",
  "allProductsLinkText": "Produkte durchsuchen",
  "breadcrumbsDropdownText": "Mehr Breadcrumbs anzeigen",
  "youAreOfflineText": "Es scheint, dass Sie derzeit offline sind, überprüfen Sie Ihre Internetverbindung",
  "viewCart": "Warenkorb anzeigen",
  "category": "Kategorie",
  "imageOfSth": "Bild von {name}",
  "categories": {
    "howToBuy": {
      "label": "Bestellvorgang",
      "subcategories": {
        "paymentMethods": "Zahlungsarten",
        "orderPickup": "Abholung",
        "purchaseStatus": "Bestellstatus",
        "trackOrders": "Bestellungen verfolgen",
        "returns": "Retouren"
      }
    },
    "help": {
      "label": "Hilfe",
      "subcategories": {
        "helpCenter": "Hilfezentrum",
        "securityFraud": "Sicherheit & Missbrauch",
        "feedback": "Feedback",
        "contact": "Kontakt"
      }
    },
    "services": {
      "label": "Services",
      "subcategories": {
        "giftCards": "Geschenkkarten",
        "storeLocator": "Filialfinder",
        "clickCollect": "Click & Collect",
        "sameDayDelivery": "Lieferung am selben Tag",
        "shippingDelivery": "Versand & Lieferung",
        "couponsDiscounts": "Gutscheine & Rabatte",
        "newsletter": "Newsletter"
      }
    },
    "about": {
      "label": "Über",
      "subcategories": {
        "aboutUs": "Über uns",
        "jobs": "Jobs",
        "pressCenter": "Presse",
        "affiliateProgram": "Partnerprogramm",
        "suppliers": "Lieferanten"
      }
    },
    "legal": {
      "label": "Rechtliches",
      "subcategories": {
        "cancellationForm": "Widerrufsformular",
        "cancellationRights": "Widerrufsbelehrung",
        "legalDisclosure": "Impressum",
        "privacyPolicy": "Datenschutzerklärung",
        "termsAndConditions": "AGB"
      }
    },
    "contact": {
      "label": "Kontakt",
      "subcategories": {
        "contact": "Kontakt"
      }
    }
  },
  "contactOptions": {
    "helpCenter": {
      "label": "Hilfezentrum",
      "details": {
        "description": "Jederzeit online Antworten finden"
      }
    },
    "liveChat": {
      "label": "Live-Chat",
      "details": {
        "openingHours-1": "Mo–Fr, 5:00–22:00",
        "openingHours-2": "Sa-So, 6:00–21:00"
      }
    },
    "phone": {
      "label": "1 234 567 8901",
      "details": {
        "openingHours-1": "Mo–Fr, 5:00–22:00",
        "openingHours-2": "Sa-So, 6:00–21:00"
      }
    }
  },
  "bottomLinks": {
    "terms": "AGB",
    "privacyPolicy": "Datenschutzerklärung"
  },
  "socialLabel": "Gehe zu {label}",
  "failedInfoHeader": "Es tut uns wirklich leid.",
  "failedInfoMessage": "Ihre Bestellung konnte nicht abgeschlossen werden.",
  "successInfoOrderHeader": "Vielen Dank für Ihre Bestellung!",
  "successInfoReturnHeader": "Vielen Dank für Ihre Retoure!",
  "successInfoMessage": "Ihre Bestellung wurde erfolgreich abgeschlossen.",
  "etaDelivery": "Voraussichtliche Lieferdauer",
  "shippingAddress": "Lieferadresse",
  "somethingWentWrongImageAlt": "Bild, das erklärt das etwas schief gegangen ist",
  "orderSuccessfulImageAlt": "Bild, das erklärt das die Bestellung erfolgreich war",
  "backToCheckout": "Zurück zur Kasse",
  "continueShopping": "Einkauf fortsetzen",
  "orderErrorMessage": "Etwas ging schief. Versuchen Sie es später noch einmal.",
  "orderErrorProvider": "Unbekannte Antwort des Zahlungsanbieters: {paymentType}",
  "orderNumber": "Auftrags-ID",
  "returnNumber": "Rückgabe-ID",
  "productDetails": "Produkt-Details",
  "technicalData": "Technische Daten",
  "customerReviews": "Kundenrezensionen",
  "customerReviewsNone": "Es hat noch niemand eine Bewertung für dieses Produkt abgegeben",
  "loadingReviews": "Kundenrezensionen werden geladen...",
  "reviewsCount": "{Anzahl} Bewertungen",
  "showAllReviews": "Alle Bewertungen anzeigen",
  "moreItemsOfThisCategory": "Weitere Produkte in dieser Kategorie",
  "outOfStock": "Nicht auf Lager",
  "sale": "Verkauf",
  "readMore": "Mehr lesen",
  "readLess": "Weniger lesen",
  "noReviews": "Keine Bewertungen",
  "loading": "Wird geladen...",
  "gallery": {
    "count": "{current} von {total}",
    "thumb": "Zu Bild {index}",
    "prev": "Vorherige",
    "next": "Nächste",
    "image": "Bild {index}"
  },
  "review": {
    "verifiedPurchase": "Verifizierter Kauf"
  },
  "account": {
    "heading": "Mein Konto",
    "navBottomHeadingAccount": "Konto",
    "navBottomHeadingLogin": "Einloggen",
    "logout": "Ausloggen",
    "back": "Zurück",
    "accountSettings": {
      "heading": "Kontoeinstellungen",
      "section": {
        "personalData": "Persönliche Daten",
        "billingDetails": "Rechnungsadressen",
        "shippingDetails": "Versandadressen"
      },
      "personalData": {
        "yourName": "Ihr Name",
        "firstName": "Vorname",
        "lastName": "Nachname",
        "edit": "Bearbeiten",
        "change": "Ändern",
        "contactInformation": "Kontaktinformationen",
        "yourPassword": "Ihr Passwort",
        "passwordChange": "Passwort ändern",
        "newPassword": "Neues Passwort",
        "newPasswordAgain": "Neues Passwort wiederholen",
        "changePassword": "Passwort ändern",
        "currentPassword": "Aktuelles Passwort",
        "passwordHelp": "Mindestens 8 Zeichen lang und muss mindestens einen Buchstaben und eine Zahl enthalten",
        "passwordsDoNotMatch": "Die Passwörter stimmen nicht überein."
      },
      "edit": "Bearbeiten",
      "delete": "Löschen",
      "makeDefault": "Als Standard festlegen",
      "billingDetails": {
        "billingAddress": "Rechnungsadresse",
        "newAddress": "Neue Rechnungsadresse"
      },
      "shippingDetails": {
        "shippingAddress": "Lieferadresse",
        "newAddress": "Neue Lieferadresse"
      }
    },
    "ordersAndReturns": {
      "heading": "Bestellungen & Retouren",
      "orderId": "Auftrags-ID",
      "returnId": "Retouren-ID",
      "orderDate": "Auftragsdatum",
      "orderNumber": "Bestellnummer",
      "shippingDate": "Lieferdatum",
      "returnDate": "Retourendatum",
      "amount": "Anzahl",
      "status": "Status",
      "details": "Details",
      "myOrders": "Meine Bestellungen",
      "noOrders": "Sie haben noch nicht bei uns eingekauft",
      "noReturns": "Es sind noch keine Retouren vorhanden.",
      "continue": "Einkauf fortsetzen",
      "noOrdersAltText": "Keine Bestellungen",
      "returnsHeading": "Retouren",
      "returnsAltText": "Keine Retouren",
      "returnsDescription": "Sie haben noch keine Produkte zurückgeschickt",
      "listOfOrders": "Auftragsliste",
      "section": {
        "myOrders": "Meine Bestellungen",
        "returns": "Retouren"
      },
      "orderDetails": {
        "heading": "Bestellübersicht",
        "orderId": "Auftrags-ID",
        "orderDate": "Auftragsdatum",
        "paymentAmount": "Gesamtsumme",
        "status": "Status",
        "price": "Preis",
        "priceFrom": "ab",
        "quantity": "Anzahl",
        "subtotal": "Zwischensumme",
        "tableCaption": "Bestellübersicht",
        "product": "Produkt",
        "itemsSubtotal": "Produkte Zwischensumme",
        "delivery": "Versand",
        "estimatedTax": "MwSt.",
        "total": "Gesamtsumme",
        "billingAddress": "Rechnungsadresse",
        "paymentMethod": "Zahlungsart",
        "shippingAddress": "Lieferadresse"
      },
      "shippingSummary": {
        "heading": "Versandübersicht",
        "shipTo": "Versand nach",
        "shippingMethod": "Versandart"
      },
      "paymentSummary": {
        "heading": "Zahlungsübersicht"
      }
    },
    "wishlist": {
      "heading": "Wunschliste",
      "section": {
        "myWishlist": "Meine Wunschliste"
      }
    }
  },
  "auth": {
    "login": {
      "heading": "In ihr Konto einloggen",
      "success": "Sie wurden erfolgreich eingeloggt.",
      "submitLabel": "Anmelden",
      "forgotPasswordLabel": "Passwort vergessen?",
      "rememberMeLabel": "An mich erinnern",
      "createAccount": "Sie haben noch kein Konto?",
      "createAccountLinkLabel": "Jetzt anmelden!"
    },
    "signup": {
      "heading": "Account erstellen",
      "submitLabel": "Account erstellen",
      "alreadyHaveAccount": "Du hast schon ein Konto?",
      "emailAlreadyExists": "Diese E-Mail-Adresse ist bereits registriert.",
      "logInLinkLabel": "Stattdessen einloggen",
      "success": "Ihr Konto wurde erfolgreich erstellt.",
      "modal": {
        "heading": "Willkommen",
        "description": "Ihr Konto wurde erstellt. Sie können jetzt {information} zu Ihrem Konto hinzufügen, damit Sie dies nicht später während Ihres Einkaufs tun müssen.",
        "information": "Informationen",
        "button": "Einkaufen gehen",
        "imageAlt": "Bild zum Bestätigen der erfolgreichen Anmeldung"
      }
    },
    "resetPassword": {
      "heading": "Passwort zurücksetzen",
      "info": "Geben Sie die E-Mail-Adresse ein, die Sie bei der Anmeldung verwendet haben. Wir senden Ihnen einen Link zum Zurücksetzen des Passworts. Mit dem Link können Sie ein neues Passwort für Ihr Konto festlegen.",
      "email": "E-Mail",
      "continue": "Weiter",
      "backToLogin": "Zurück zum Login",
      "thankYou": "Danke, wenn ein Konto mit {0} registriert ist, sollten Sie den Link zum Zurücksetzen des Passworts in Ihrem Posteingang erhalten.",
      "anotherEmail": "Ich muss eine andere E-Mail-Adresse ausprobieren",
      "emailSent": "E-Mail verschickt"
    },
    "setNewPassword": {
      "heading": "Neues Passwort festlegen",
      "button": "Neues Passwort festlegen",
      "password": "Neues Passwort",
      "repeatPassword": "Neues Passwort wiederholen",
      "help": "8 oder mehr Zeichen mit einer Mischung aus Buchstaben, Zahlen und Symbolen",
      "description": "Geben Sie das Passwort ein, das Sie zukünftig für das Anmelden mit Ihrem Konto verwenden möchten."
    }
  },
  "orderConfirmation": {
    "confirmationSendTo": "Eine Bestätigung mit allen Details wurde an {email} gesendet",
    "sameAsShippingAddress": "Entspricht der Lieferadresse",
    "subTotal": "Zwischensumme",
    "shipping": "Lieferkosten",
    "vat": "MwSt.",
    "total": "Summe"
  },
  "lowestPrice": "Niedrigster Preis der letzten 30 Tage: {price}",
  "asterisk": "*",
  "itemExclVAT": "inkl. ges. MwSt",
  "itemInclVAT": "zzgl. ges. MwSt.",
  "excludedShipping": "zzgl. Versandkosten",
  "lang": {
    "en": "Englisch",
    "de": "Deutsch"
  },
  "softLogin": {
    "titleLogin": "Melden Sie sich bei Ihrem Konto an, um auf Ihre Bestellung zuzugreifen",
    "titlePostcode": "Bitte geben Sie die Postleitzahl einer Adresse ein, die am Auftrag hinterlegt ist, um die Auftragsdetails einzusehen.",
    "titleFullName": "Bitte geben Sie den Nachnamen oder den Firmennamen ein, der am Auftrag hinterlegt ist, um die Auftragsdetails einzusehen.",
    "fullName": "Nachname oder Firmenname",
    "check": "Prüfen"
  },
  "paypal": {
    "unbrandedCardNumber": "Kartennummer",
    "unbrandedExpirationDate": "Ablaufdatum",
    "unbrandedCvv": "Kartenprüfnummer",
    "unbrandedNameOnCard": "Karteninhaber",
    "unbrandedPay": "Bezahlen",
    "unbrandedCancel": "Abbrechen",
    "errorMessageCreditCard": "Die eingegebenen Daten sind ungültig. Überprüfen Sie die Felder Kartennummer, Kartenprüfnummer (CVV), Ablaufdatum."
  },
  "graduatedPrices": {
    "title": "Mehr kaufen, weniger bezahlen",
    "price": "PREIS",
    "quantity": "ANZAHL",
    "discount": "RABATT"
  },
  "coming-soon": "Demnächst",
  "contact": {
    "contact": "Kontakt",
    "contactShopMessage": "Sie haben eine Frage oder ein Anliegen? Dann nehmen Sie mit uns Kontakt auf. Füllen Sie einfach das Formular aus und wir werden Ihre Anfrage schnellstmöglich bearbeiten.",
    "form": {
      "nameLabel": "Name",
      "emailLabel": "E-Mail",
      "subjectLabel": "Betreff",
      "order-id": "Auftrags-ID",
      "message": "Nachricht",
      "message-placeholder": "Ihre Nachricht",
      "asterixHint": "markierte Felder sind erforderlich"
    },
    "contactSend": "Anfrage senden",
    "clearAll": "Alles löschen",
    "privacyPolicy": "Hiermit bestätige ich, dass ich die {privacyPolicy} gelesen habe."
  },
  "newsletter": {
    "heading": "Abonnieren Sie unseren Newsletter",
    "policy": "Ich bestätige hiermit, dass ich die {privacyPolicy} gelesen habe. Ich kann meine Einwilligung jederzeit widerrufen.",
    "subscribe": "Newsletter abonnieren",
    "info": "Informieren Sie sich über bevorstehende Aktionen und Veranstaltungen. Erhalten Sie Geschenke und Sonderangebote!",
    "success": "Newsletter erfolgreich abonniert",
    "firstName": "Vorname",
    "lastName": "Nachname",
    "email": "E-Mail"
  },
  "coupon": {
    "name": "Gutschein",
    "title": "Haben sie einen Gutscheincode?",
    "enterCode": "Gutschein-Code eingeben",
    "apply": "Einlösen",
    "remove": "Entfernen",
    "couponApplied": "Der Gutschein wurde erfolgreich eingelöst.",
    "couponRemoved": "Der Gutschein wurde erfolgreich entfernt.",
    "pleaseProvideCoupon": "Bitte geben Sie einen gültigen Gutscheincode ein.",
    "couponInvalid": "Der Gutschein wurde bereits verwendet oder ist ungültig."
  },
  "error": {
    "errorActionIsNotExecuted": "Die Aktion konnte nicht ausgeführt werden.",
    "notificationsItemNotAdded": "Der Artikel konnte nicht hinzugefügt werden",
    "notificationsNotEnoughStockItem": "Die gewählte Menge konnte nicht in den Warenkorb gelegt werden, da sie den verfügbaren Warenbestand übersteigt. :stock sind zur Zeit auf Lager.",
    "notificationsInvalidResetPasswordUrl": "Die angegebene URL ist ungültig oder abgelaufen.",
    "notificationsCheckPassword": "Die Passwörter stimmen nicht überein.",
    "notificationsItemBundleSplitted": "Artikelpaket wurde aufgeteilt.",
    "notificationsItemOutOfStock": "Kein ausreichender Warenbestand vorhanden",
    "newsletterOptOutSuccessMessage": "Die Abmeldung vom Newsletter war erfolgreich.",
    "newsletterOptInMessage": "Ihre E-Mail-Adresse wurde bestätigt.",
    "notificationsBasketItemsRemoved": "Es wurden Artikel aus Ihrem Warenkorb entfernt, da diese aktuell nicht verfügbar sind.",
    "notificationsBasketItemsRemovedForLanguage": "Es wurden Artikel aus Ihrem Warenkorb entfernt, da diese nicht in der ausgewählten Sprache verfügbar sind.",
    "notificationsNoEmailEntered": "Bitte geben Sie eine gültige E-Mail-Adresse ein.",
    "notificationsWarningOverselling": "Die gewählte Menge übersteigt den verfügbaren Warenbestand. :stock sind zur Zeit auf Lager; :oversellingAmount werden nachgeliefert.",
    "consentReCaptchaCookieNotSet": "Das reCAPTCHA-Script wurde nicht akzeptiert. reCAPTCHA kann nicht ausgeführt werden. Dadurch können ggf. Formulare nicht versendet werden.",
    "notificationsBasketItemsRemovedForCurrency": "Es wurden Artikel aus Ihrem Warenkorb entfernt, da diese nicht in der ausgewählten Währung verfügbar sind.",
    "notificationsBasketItemsRemovedForShippingCountry": "Es wurden Artikel aus Ihrem Warenkorb entfernt, da diese nicht für das ausgewählte Lieferland verfügbar sind.",
    "notificationsBasketItemsRemovedForContactClass": "Es wurden Artikel aus Ihrem Warenkorb entfernt, da diese nicht für dieses Kundenkonto verfügbar sind.",
    "errorBasketItemVariationNotFound": "Die Variante ist nicht verfügbar.",
    "errorBasketItemNotEnoughStockForVariation": "Die gewählte Menge konnte nicht in den Warenkorb gelegt werden, da sie den verfügbaren Warenbestand übersteigt. :stock sind zur Zeit auf Lager.",
    "errorBasketItemMaximumQuantityReachedForItem": "Die maximale Bestellmenge dieses Artikels wurde überschritten.",
    "errorBasketItemMaximumQuantityReachedForVariation": "Die maximale Bestellmenge dieser Variante wurde überschritten.",
    "errorBasketItemMinimumQuantityNotReachedForVariation": "Die Mindestbestellmenge dieser Variante wurde nicht erreicht.",
    "errorCreateOrderRetryTimeNotReached": "Beim Anlegen des Auftrags ist ein Fehler aufgetreten. Bitte versuchen sie es in 30 Sekunden erneut.",
    "errorVatService": "Die Umsatzsteuer-Identifikationsnummer konnte nicht bestätigt werden. Bitte wenden Sie sich an den Shop-Betreiber.",
    "errorVatNumberValidation": "Die Umsatzsteuer-Identifikationsnummer ist ungültig. Bitte entfernen Sie alle Leer- und Sonderzeichen.",
    "errorVatServiceFallback": "Die Umsatzsteuer-Identifikationsnummer konnte nicht bestätigt werden. Der Auftrag wird erneut geprüft.",
    "notificationRemoveCouponMinimumOrderValueIsNotReached": "Der eingelöste Gutschein wurde entfernt. Der Mindestbestellwert wird nicht mehr erreicht.",
    "couponNoMatchingItemInBasket": "Der Gutschein wurde leider wieder entfernt, da kein Artikel im Warenkorb für diesen Gutschein freigeschaltet wurde.",
    "notificationsCalculateShippingFailed": "Bei der Versandkostenberechnung kam es zu einem Fehler. Bitte benachrichtigen Sie den Betreiber.",
    "couponPromotionRequired": "Die Variante des Artikels kann nur gekauft werden, wenn ein Aktionsgutschein eingelöst wird.",
    "errorGiftCardReturnQuantity": "Retoure konnte nicht angelegt werden. Alle im Auftrag enthaltenen Gutscheine müssen gemeinsam retourniert werden.",
    "couponMinOrderValueNotReached": "Der Gutschein wurde leider wieder entfernt, da der hierfür nötige Warenwert unterschritten wurde. Bitte geben Sie den Code erneut ein, wenn der geforderte Warenwert erreicht ist.",
    "couponnotUsableForSpecialOffer": "Der Gutschein konnte nicht eingelöst werden. Gutscheine können nicht für Sonderangebotsartikel verwendet werden.",
    "couponAlreadyUsedOrInvalidCouponCode": "Der Gutschein wurde bereits verwendet oder ist ungültig.",
    "couponCampaignExpired": "Der Gutschein ist leider abgelaufen.",
    "couponOnlySubscription": "Der Gutschein kann nur für Abo-Artikel eingelöst werden.",
    "couponOnlySingleUsage": "Diesen Gutschein kann nicht für Abo-Artikel eingelöst werden.",
    "couponNoOpenAmount": "Der Gutschein wurde bereits vollständig eingelöst.",
    "couponExpired": "Der Gutschein ist leider abgelaufen.",
    "couponOnlyForNewCustomers": "Der Gutschein kann nur von Neukunden eingelöst werden.",
    "couponOnlyForExistingCustomers": "Der Gutschein kann nur von Bestandskunden eingelöst werden.",
    "couponWrongCustomerGroup": "Der Gutschein kann nur von Kunden mit einer anderen Kundenklasse eingelöst werden.",
    "couponWrongCustomerType": "Der Gutschein kann nur von Kunden mit einem anderen Kundentyp eingelöst werden.",
    "couponNoCustomerTypeProvided": "Der Gutschein konnte nicht eingelöst werden. Kundentyp nicht übergeben.",
    "couponNoCustomerTypeActivated": "Der Gutschein konnte nicht eingelöst werden. Kein Kundentyp aktiviert.",
    "couponNoCustomerGroupActivated": "Der Gutschein konnte nicht eingelöst werden. Keine Kundenklasse aktiviert.",
    "couponCampaignNoWebstoreActivated": "Der Gutschein konnte nicht eingelöst werden. Kein Mandant aktiviert.",
    "couponCampaignWrongWebstoreId": "Der Gutschein konnte nicht eingelöst werden. Falscher Mandant.",
    "couponCampaignNoWebstoreIdGiven": "Der Gutschein konnte nicht eingelöst werden. Keine Mandant-ID übergeben.",
    "csrfTokenMismatch": "Sie wurden aus Sicherheitsgründen abgemeldet. Sie werden zur Login-Seite weitergeleitet.",
    "accessKeyMailSent": "E-Mail wurde versandt.",
    "accessKeyMailFailed": "Die E-Mail konnte nicht versendet werden, bitte kontaktieren Sie den Shopbetreiber.",
    "couponRemoveFailure": "Der Gutschein konnte nicht entfernt werden."
  },
  "orderProperties": {
    "noSelection": "Keine Auswahl",
    "select": "Auswählen",
    "hasRequiredFields": "Hierbei handelt es sich um ein Pflichtfeld.",
    "vat": {
      "incl": "inkl.",
      "plus": "zzgl."
    },
    "upload": {
      "orderPropertyTypeFile": "Typ: Datei",
      "uploading": "lädt hoch",
      "uploaded": "hochgeladen",
      "dragAndDropFileHereOrUpload": "Datei hierher ziehen und ablegen oder {uploadFile}",
      "uploadFile": "Datei hochladen",
      "acceptedFormats": "Akzeptiere Dateiformate",
      "maximumFileSize": "Erlaubte Dateigröße",
      "unSupportedFileType": "Die hochgeladene Datei wird nicht unterstützt",
      "uploadError": "Die Datei konnte nicht hochgeladen werden. Prüfen Sie die maximal erlaubte Dateigröße und das Dateiformat."
    },
    "additionalCostsPerItem": "Zusatzkosten (Preis pro Artikel)"
  },
  "errorMessages": {
    "requiredField": "Dieses Feld ist erforderlich.",
    "wholeNumber": "Geben Sie eine ganze Zahl ein.",
    "decimalNumber": "Geben Sie eine Kommazahl ein.",
    "maxCharacters": "Geben Sie maximal {max} Zeichen ein.",
    "missingOrWrongProperties": "Folgende Felder sind pflicht oder falsch gefüllt:",
    "pleaseFillOutAllFields": "Bitte füllen Sie alle diese Felder aus.",
    "email": {
      "valid": "In diesem Feld muss es sich um eine gültige E-Mail-Adresse handeln.",
      "required": "E-Mail ist erforderlich."
    },
    "password": {
      "required": "Passwort ist erforderlich.",
      "valid": "Passwort muss mindestens 8 Zeichen lang sein und mindestens einen Buchstaben und eine Zahl enthalten."
    },
    "newsletter": {
      "firstNameRequired": "Vorname ist erforderlich.",
      "lastNameRequired": "Nachname ist erforderlich.",
      "termsRequired": "Bitte akzeptieren Sie die Datenschutzbestimmungen.",
      "turnstileRequired": "Bitte aktivieren Sie die Checkbox, um zu bestätigen, dass Sie kein Bot sind."
    }
  },
  "returns": {
    "detailsHeading": "Zusammenfassung der Rückgabe",
    "return": "Retournieren",
<<<<<<< HEAD
    "returnNumber": "Rücksendenummer",
=======
    "selectQuantities": "Bitte wählen Sie die Rücksendemengen aus",
    "selectReason": "Bitte wählen Sie den Rückgabegrund aus",
>>>>>>> 5ee3cb62
    "returnItems": "Rückgabe-Artikel",
    "areYouSure": "Sind Sie sicher, dass Sie diese Artikel zurückgeben möchten?",
    "commentOptional": "Kommentar (optional)",
    "tellUsMore": "Erzählen Sie uns mehr darüber, warum Sie diese Artikel zurückgeben möchten..",
    "initiateReturn": "Rückgabe einleiten",
    "confirmReturn": "Rückgabe bestätigen",
    "cancel": "Abbrechen",
    "orderDate": "Auftragsdatum",
    "returnReason": "Rücksendegrund",
    "returnForOrder": "Zurück zur Bestellung",
    "selectReturnReason": "Rücksendegrund auswählen",
    "selectAll": "Alles auswählen",
    "successConfirmationMessage": "Wir haben Ihre Retoure erfasst. Wir informieren Sie über den weiteren Ablauf.",
    "quantity": "Anzahl"
  }
}<|MERGE_RESOLUTION|>--- conflicted
+++ resolved
@@ -684,12 +684,9 @@
   "returns": {
     "detailsHeading": "Zusammenfassung der Rückgabe",
     "return": "Retournieren",
-<<<<<<< HEAD
     "returnNumber": "Rücksendenummer",
-=======
     "selectQuantities": "Bitte wählen Sie die Rücksendemengen aus",
     "selectReason": "Bitte wählen Sie den Rückgabegrund aus",
->>>>>>> 5ee3cb62
     "returnItems": "Rückgabe-Artikel",
     "areYouSure": "Sind Sie sicher, dass Sie diese Artikel zurückgeben möchten?",
     "commentOptional": "Kommentar (optional)",
