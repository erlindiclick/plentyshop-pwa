{
  "billing": {
    "heading": "Rechnungsadresse",
    "description": "Fügen Sie eine Rechnungsadresse hinzu. Sie werden die Rechnung an die oben angegebene E-Mail-Adresse erhalten.",
    "addButton": "Rechnungsadresse hinzufügen"
  },
  "shipping": {
    "heading": "Lieferadresse",
    "description": "Fügen Sie eine Lieferadresse hinzu, um Versanddetails anzuzeigen.",
    "addButton": "Lieferadresse hinzufügen"
  },
  "form": {
    "firstNameLabel": "Vorname",
    "lastNameLabel": "Nachname",
    "phoneLabel": "Telefon",
    "countryLabel": "Land",
    "streetNameLabel": "Straße",
    "streetNumberLabel": "Nummer",
    "optional": "Optional",
    "cityLabel": "Stadt",
    "stateLabel": "Bundesland",
    "postalCodeLabel": "Postleitzahl",
    "useAsShippingLabel": "Als Lieferadresse nutzen",
    "selectPlaceholder": "-- Auswählen --",
    "emailLabel": "E-Mail",
    "passwordLabel": "Passwort",
    "passwordHint": "8 oder mehr Zeichen mit einer Mischung aus Buchstaben, Zahlen und Symbolen",
    "termsAndConditionsLabel": "Hiermit bestätige ich, dass ich die {terms} gelesen habe.",
    "privacyPolicyLabel": "Hiermit bestätige ich, dass ich die {privacyPolicy} gelesen habe.",
    "subscriptionLabel": "Ich möchte gelegentlich E-Mails über Sonderangebote, neue Produkte und exklusive Aktionen erhalten. Ich kann mein Abonnement jederzeit kündigen. (Optional)",
    "asterixHint": "* markierte Zustimmungen sind erforderlich"
  },
  "CookieBar": {
    "Cookie Settings": "Cookie-Einstellungen",
    "Privacy Settings": "Datenschutzeinstellungen",
    "More information": "Mehr Informationen",
    "Further Settings": "Weitere Einstellungen",
    "Back": "Zurück",
    "Show less": "Weniger anzeigen",
    "Accept All": "Alles akzeptieren",
    "Reject All": "Alles ablehnen",
    "Accept Selection": "Auswahl akzeptieren"
  },
  "PreviewModeBar": {
    "label": "Steuerung des Vorschaumodus",
    "pwa": "plentyShop PWA Vorschau beenden"
  },
  "documents": {
    "correctionDocuments": "Korrekturbeleg",
    "Credit Note": "Gutschrift",
    "Delivery Note": "Lieferschein",
    "Dunning Letter": "Mahnung",
    "Invoice External": "Externe Rechnung",
    "Invoice": "Rechnung",
    "Offer": "Angebot",
    "Order Confirmation": "Auftragsbestätigung",
    "Pickup Delivery": "Abhollieferung",
    "Pro Forma Invoice": "Proformarechnung",
    "Receipt": "Kassenbeleg",
    "Return Note": "Rücksendeschein",
    "Success Confirmation": "Gelangensbestätigung",
    "Reversal Document": "Stornobeleg"
  },
  "myCart": "Mein Warenkorb",
  "orderSummary": "Bestellübersicht",
  "itemsInCart": "(Artikel: {count})",
  "itemsSubtotal": "Zwischensumme der Artikel",
  "estimatedTax": "MwSt.",
  "apply": "Anwenden",
  "clear": "Zurücksetzen",
  "min": "Min.",
  "max": "Max.",
  "total": "Gesamt",
  "goToCheckout": "Zur Kasse",
  "delivery": "Versandkosten",
  "emptyCart": "Ihr Warenkorb ist leer",
  "emptyCartImgAlt": "Bild eines leeren Warenkorbs",
  "backToShopping": "Zurück zum Einkaufen",
  "allFromCategory": "Alle {name}",
  "listSettings": "Listeneinstellungen",
  "closeListSettings": "Listeneinstellungen schließen",
  "clearFilters": "Alle Filter löschen",
  "showProducts": "Produkte anzeigen",
  "content": "Inhalt",
  "basePrice": "Grundpreis",
  "showMore": "Mehr anzeigen",
  "showLess": "Weniger anzeigen",
  "filters": "Filter",
  "allProducts": "Alle Produkte",
  "sortBy": "Sortieren nach",
  "perPage": "Pro Seite",
  "sortType": {
    "nameA-Z": "Name A-Z",
    "nameZ-A": "Name Z-A",
    "priceUp": "Preis ⬆",
    "priceDown": "Preis ⬇",
    "reviewsUp": "Kundenbewertung ⬆",
    "reviewsDown": "Kundenbewertung ⬇"
  },
  "numberOfProducts": "{count} Produkte von {total} Produkten",
  "prev": "Vorherige",
  "next": "Nächste",
  "emptyStateText": "Wir haben keine Produkte mehr in dieser Kategorie.",
  "emptyStateText2": "Haben Sie nicht gefunden, was Sie suchen?",
  "emptyStateAltText": "Bild, das beschreibt, dass keine Produkte gefunden wurden",
  "resultsFor": "Ergebnisse für \"{phrase}\"",
  "prevAriaLabel": "Zur vorherigen Seite",
  "nextAriaLabel": "Zur nächsten Seite",
  "secondPageAriaLabel": "Zweite Seite",
  "lastPageAriaLabel": "Letzte Seite",
  "currentPage": "Seite {page} von {totalPages}",
  "checkout": "Kasse",
  "backToCart": "Zurück zum Warenkorb",
  "back": "Zurück",
  "placeOrder": "Bestellung aufgeben und bezahlen",
  "buy": "Kaufen",
  "termsInfo": "Es gelten unsere {terms}. Bitte nehmen Sie unser {cancellationRights} und {privacyPolicy} zur Kenntnis.",
  "termsAndConditions": "AGB",
  "privacyPolicy": "Datenschutzerklärung",
  "privacyPolicyRequired": "Bitte die Checkbox zur Datenschutzerklärung bestätigen.",
  "termsRequired": "Bitte die Checkbox zu AGB, Widerrufsrecht und Datenschutzerklärung bestätigen.",
  "billingAddressRequired": "Bitte Rechnungsadresse auswählen.",
  "shippingAddressRequired": "Bitte Lieferadresse auswählen.",
  "invalidPassword": "Mindestens 8 Zeichen lang und muss mindestens einen Buchstaben und eine Zahl enthalten.",
  "cancellationRights": "Widerrufsrecht",
  "tomorrow": "Morgen",
  "contactInfo": {
    "heading": "Kontaktinformationen",
    "description": "Fügen Sie Ihre E-Mail-Adresse hinzu.",
    "add": "Kontaktinformationen hinzufügen",
    "email": "E-Mail",
    "phone": "Telefonnummer",
    "phonePlaceholder": "z.B. 1234 567890",
    "cancel": "Zurücksetzen",
    "clear": "Löschen",
    "save": "Speichern",
    "edit": "Bearbeiten",
    "clearAll": "Alles löschen"
  },
  "checkoutPayment": {
    "heading": "Zahlungsart",
    "comingSoon": "Bald verfügbar",
    "creditCard": "Kreditkarte"
  },
  "shippingMethod": {
    "heading": "Versandart",
    "description": "Nicht verfügbar, solange keine Versandadresse angegeben wird.",
    "free": "Kostenlos",
    "showDataPrivacyAgreementHint": "Ich bin damit einverstanden, dass meine E-Mail-Adresse bzw. meine Telefonnummer an {parcelServiceInformation} weitergegeben wird, damit der Paketdienstleister vor der Zustellung der Ware zum Zwecke der Abstimmung eines Liefertermins per E-Mail oder Telefon Kontakt mit mir aufnehmen bzw. Statusinformationen zur Sendungszustellung übermitteln kann. Meine diesbezüglich erteilte Einwilligung kann ich jederzeit widerrufen"
  },
  "validation": {
    "heading": "Um die Bestellung abzuschließen:",
    "missingBillingAddress": "Rechnungsadresse hinzufügen",
    "missingShippingAddress": "Lieferadresse hinzufügen",
    "missingEmail": "E-Mail hinzufügen",
    "missingShippingDetails": "Versandart wählen",
    "missingPaymentMethod": "Zahlungsart wählen"
  },
  "pleaseSelect": "Bitte wählen",
  "addToCart": "In den Warenkorb",
  "itemNotAvailable": "Der Artikel ist nicht verfügbar",
  "showArticle": "Artikel anzeigen",
  "addToCartShort": "Hinzufügen",
  "addedToCart": "Artikel zum Warenkorb hinzugefügt",
  "deletedFromCart": "Artikel aus dem Warenkorb entfernt",
  "search": "Suche",
  "openSearchModalButtonLabel": "Suche öffnen",
  "vsfHomepage": "VSF Homepage",
  "home": "Startseite",
  "products": "Produkte",
  "cart": "Warenkorb",
  "wishlist": "Wunschliste",
  "addProductToWishlist": "{label} zur Wunschliste hinzufügen",
  "quantitySelector": "Mengeneingabe",
  "quantitySelectorDecrease": "Menge reduzieren",
  "quantitySelectorIncrease": "Menge erhöhen",
  "scrollTop": "Nach oben scrollen",
  "numberInCart": "{count} Produkte im Warenkorb",
  "languageSelector": "Sprachauswahl öffnen",
  "allProductsLinkText": "Produkte durchsuchen",
  "breadcrumbsDropdownText": "Mehr Breadcrumbs anzeigen",
  "youAreOfflineText": "Es scheint, dass Sie derzeit offline sind, überprüfen Sie Ihre Internetverbindung",
  "viewCart": "Warenkorb anzeigen",
  "category": "Kategorie",
  "imageOfSth": "Bild von {name}",
  "categories": {
    "howToBuy": {
      "label": "Bestellvorgang",
      "subcategories": {
        "paymentMethods": "Zahlungsarten",
        "orderPickup": "Abholung",
        "purchaseStatus": "Bestellstatus",
        "trackOrders": "Bestellungen verfolgen",
        "returns": "Retouren"
      }
    },
    "help": {
      "label": "Hilfe",
      "subcategories": {
        "helpCenter": "Hilfezentrum",
        "securityFraud": "Sicherheit & Missbrauch",
        "feedback": "Feedback",
        "contact": "Kontakt"
      }
    },
    "services": {
      "label": "Services",
      "subcategories": {
        "giftCards": "Geschenkkarten",
        "storeLocator": "Filialfinder",
        "clickCollect": "Click & Collect",
        "sameDayDelivery": "Lieferung am selben Tag",
        "shippingDelivery": "Versand & Lieferung",
        "couponsDiscounts": "Gutscheine & Rabatte",
        "newsletter": "Newsletter"
      }
    },
    "about": {
      "label": "Über",
      "subcategories": {
        "aboutUs": "Über uns",
        "jobs": "Jobs",
        "pressCenter": "Presse",
        "affiliateProgram": "Partnerprogramm",
        "suppliers": "Lieferanten"
      }
    },
    "legal": {
      "label": "Rechtliches",
      "subcategories": {
        "cancellationForm": "Widerrufsformular",
        "cancellationRights": "Widerrufsbelehrung",
        "legalDisclosure": "Impressum",
        "privacyPolicy": "Datenschutzerklärung",
        "termsAndConditions": "AGB"
      }
    },
    "contact": {
      "label": "Kontakt",
      "subcategories": {
        "contact": "Kontakt"
      }
    }
  },
  "contactOptions": {
    "helpCenter": {
      "label": "Hilfezentrum",
      "details": {
        "description": "Jederzeit online Antworten finden"
      }
    },
    "liveChat": {
      "label": "Live-Chat",
      "details": {
        "openingHours-1": "Mo–Fr, 5:00–22:00",
        "openingHours-2": "Sa-So, 6:00–21:00"
      }
    },
    "phone": {
      "label": "1 234 567 8901",
      "details": {
        "openingHours-1": "Mo–Fr, 5:00–22:00",
        "openingHours-2": "Sa-So, 6:00–21:00"
      }
    }
  },
  "bottomLinks": {
    "terms": "AGB",
    "privacyPolicy": "Datenschutzerklärung"
  },
  "socialLabel": "Gehe zu {label}",
  "failedInfoHeader": "Es tut uns wirklich leid.",
  "failedInfoMessage": "Ihre Bestellung konnte nicht abgeschlossen werden.",
  "successInfoHeader": "Vielen Dank!",
  "successInfoMessage": "Ihre Bestellung wurde erfolgreich abgeschlossen.",
  "etaDelivery": "Voraussichtliche Lieferdauer",
  "shippingAddress": "Lieferadresse",
  "somethingWentWrongImageAlt": "Bild, das erklärt das etwas schief gegangen ist",
  "orderSuccessfulImageAlt": "Bild, das erklärt das die Bestellung erfolgreich war",
  "backToCheckout": "Zurück zur Kasse",
  "continueShopping": "Einkauf fortsetzen",
  "orderErrorMessage": "Etwas ging schief. Versuchen Sie es später noch einmal.",
  "orderErrorProvider": "Unbekannte Antwort des Zahlungsanbieters: {paymentType}",
  "orderNumber": "Auftrags-ID",
  "productDetails": "Produkt-Details",
  "technicalData": "Technische Daten",
  "customerReviews": "Kundenrezensionen",
  "customerReviewsNone": "Es hat noch niemand eine Bewertung für dieses Produkt abgegeben",
  "loadingReviews": "Kundenrezensionen werden geladen...",
  "reviewsCount": "{Anzahl} Bewertungen",
  "showAllReviews": "Alle Bewertungen anzeigen",
  "moreItemsOfThisCategory": "Weitere Produkte in dieser Kategorie",
  "outOfStock": "Nicht auf Lager",
  "sale": "Verkauf",
  "readMore": "Mehr lesen",
  "readLess": "Weniger lesen",
  "noReviews": "Keine Bewertungen",
  "loading": "Wird geladen...",
  "gallery": {
    "count": "{current} von {total}",
    "thumb": "Zu Bild {index}",
    "prev": "Vorherige",
    "next": "Nächste",
    "image": "Bild {index}"
  },
  "review": {
    "verifiedPurchase": "Verifizierter Kauf"
  },
  "account": {
    "heading": "Mein Konto",
    "navBarBottomHeading": "Konto",
    "logout": "Ausloggen",
    "back": "Zurück",
    "accountSettings": {
      "heading": "Kontoeinstellungen",
      "section": {
        "personalData": "Persönliche Daten",
        "billingDetails": "Rechnungsadressen",
        "shippingDetails": "Versandadressen"
      },
      "personalData": {
        "yourName": "Ihr Name",
        "firstName": "Vorname",
        "lastName": "Nachname",
        "edit": "Bearbeiten",
        "change": "Ändern",
        "contactInformation": "Kontaktinformationen",
        "yourPassword": "Ihr Passwort",
        "passwordChange": "Passwort ändern",
        "newPassword": "Neues Passwort",
        "newPasswordAgain": "Neues Passwort wiederholen",
        "changePassword": "Passwort ändern",
        "currentPassword": "Aktuelles Passwort",
        "passwordHelp": "Mindestens 8 Zeichen lang und muss mindestens einen Buchstaben und eine Zahl enthalten",
        "passwordsDoNotMatch": "Die Passwörter stimmen nicht überein."
      },
      "edit": "Bearbeiten",
      "delete": "Löschen",
      "makeDefault": "Als Standard festlegen",
      "billingDetails": {
        "billingAddress": "Rechnungsadresse",
        "newAddress": "Neue Rechnungsadresse"
      },
      "shippingDetails": {
        "shippingAddress": "Lieferadresse",
        "newAddress": "Neue Lieferadresse"
      }
    },
    "ordersAndReturns": {
      "heading": "Bestellungen & Retouren",
      "orderId": "Auftrags-ID",
      "orderDate": "Auftragsdatum",
      "shippingDate": "Lieferdatum",
      "returnDate": "Retourendatum",
      "amount": "Anzahl",
      "status": "Status",
      "details": "Details",
      "myOrders": "Meine Bestellungen",
      "noOrders": "Sie haben noch nicht bei uns eingekauft",
      "continue": "Einkauf fortsetzen",
      "noOrdersAltText": "Keine Bestellungen",
      "returnsHeading": "Retouren",
      "returnsAltText": "Keine Retouren",
      "returnsDescription": "Sie haben noch keine Produkte zurückgeschickt",
      "listOfOrders": "Auftragsliste",
      "section": {
        "myOrders": "Meine Bestellungen",
        "returns": "Retouren"
      },
      "orderDetails": {
        "heading": "Bestellübersicht",
        "orderId": "Auftrags-ID",
        "orderDate": "Auftragsdatum",
        "paymentAmount": "Gesamtsumme",
        "status": "Status",
        "price": "Preis",
        "priceFrom": "ab",
        "quantity": "Anzahl",
        "subtotal": "Zwischensumme",
        "tableCaption": "Bestellübersicht",
        "product": "Produkt",
        "itemsSubtotal": "Produkte Zwischensumme",
        "delivery": "Versand",
        "estimatedTax": "MwSt.",
        "total": "Gesamtsumme",
        "billingAddress": "Rechnungsadresse",
        "paymentMethod": "Zahlungsart",
        "shippingAddress": "Lieferadresse"
      },
      "shippingSummary": {
        "heading": "Versandübersicht",
        "shipTo": "Versand nach",
        "shippingMethod": "Versandart"
      },
      "paymentSummary": {
        "heading": "Zahlungsübersicht"
      }
    }
  },
  "auth": {
    "login": {
      "heading": "In ihr Konto einloggen",
      "success": "Sie wurden erfolgreich eingeloggt.",
      "submitLabel": "Anmelden",
      "forgotPasswordLabel": "Passwort vergessen?",
      "rememberMeLabel": "An mich erinnern",
      "createAccount": "Sie haben noch kein Konto?",
      "createAccountLinkLabel": "Jetzt anmelden!"
    },
    "signup": {
      "heading": "Account erstellen",
      "submitLabel": "Account erstellen",
      "alreadyHaveAccount": "Du hast schon ein Konto?",
      "logInLinkLabel": "Stattdessen einloggen",
      "modal": {
        "heading": "Willkommen",
        "description": "Ihr Konto wurde erstellt. Sie können jetzt {information} zu Ihrem Konto hinzufügen, damit Sie dies nicht später während Ihres Einkaufs tun müssen.",
        "information": "Informationen",
        "button": "Einkaufen gehen",
        "imageAlt": "Bild zum Bestätigen der erfolgreichen Anmeldung"
      }
    },
    "resetPassword": {
      "heading": "Passwort zurücksetzen",
      "info": "Geben Sie die E-Mail-Adresse ein, die Sie bei der Anmeldung verwendet haben. Wir senden Ihnen einen Link zum Zurücksetzen des Passworts. Mit dem Link können Sie ein neues Passwort für Ihr Konto festlegen.",
      "email": "E-Mail",
      "continue": "Weiter",
      "backToLogin": "Zurück zum Login",
      "thankYou": "Danke, wenn ein Konto mit {0} registriert ist, sollten Sie den Link zum Zurücksetzen des Passworts in Ihrem Posteingang erhalten.",
      "anotherEmail": "Ich muss eine andere E-Mail-Adresse ausprobieren",
      "emailSent": "E-Mail verschickt"
    },
    "setNewPassword": {
      "heading": "Neues Passwort festlegen",
      "button": "Neues Passwort festlegen",
      "password": "Neues Passwort",
      "repeatPassword": "Neues Passwort wiederholen",
      "help": "8 oder mehr Zeichen mit einer Mischung aus Buchstaben, Zahlen und Symbolen",
      "description": "Geben Sie das Passwort ein, das Sie zukünftig für das Anmelden mit Ihrem Konto verwenden möchten."
    }
  },
  "orderConfirmation": {
    "confirmationSendTo": "Eine Bestätigung mit allen Details wurde an {email} gesendet",
    "sameAsShippingAddress": "Entspricht der Lieferadresse",
    "subTotal": "Zwischensumme",
    "shipping": "Lieferkosten",
    "vat": "MwSt.",
    "total": "Summe"
  },
  "lowestPrice": "Niedrigster Preis der letzten 30 Tage: {price}",
  "asterisk": "*",
  "itemExclVAT": "inkl. ges. MwSt",
  "itemInclVAT": "zzgl. ges. MwSt.",
  "excludedShipping": "zzgl. Versandkosten",
  "lang": {
    "en": "Englisch",
    "de": "Deutsch"
  },
  "softLogin": {
    "titleLogin": "Melden Sie sich bei Ihrem Konto an, um auf Ihre Bestellung zuzugreifen",
    "titlePostcode": "Bitte geben Sie die Postleitzahl einer Adresse ein, die am Auftrag hinterlegt ist, um die Auftragsdetails einzusehen.",
    "titleFullName": "Bitte geben Sie den Nachnamen oder den Firmennamen ein, der am Auftrag hinterlegt ist, um die Auftragsdetails einzusehen.",
    "fullName": "Nachname oder Firmenname",
    "check": "Prüfen"
  },
  "paypal": {
    "unbrandedCardNumber": "Kartennummer",
    "unbrandedExpirationDate": "Ablaufdatum",
    "unbrandedCvv": "Kartenprüfnummer",
    "unbrandedNameOnCard": "Karteninhaber",
    "unbrandedPay": "Bezahlen",
    "unbrandedCancel": "Abbrechen",
    "errorMessageCreditCard": "Die eingegebenen Daten sind ungültig. Überprüfen Sie die Felder Kartennummer, Kartenprüfnummer (CVV), Ablaufdatum."
  },
  "graduatedPrices": {
    "title": "Mehr kaufen, weniger bezahlen",
    "price": "PREIS",
    "quantity": "ANZAHL",
    "discount": "RABATT"
  },
  "coming-soon": "Demnächst",
  "contact": {
    "contact": "Kontakt",
    "contactShopMessage": "Sie haben eine Frage oder ein Anliegen? Dann nehmen Sie mit uns Kontakt auf. Füllen Sie einfach das Formular aus und wir werden Ihre Anfrage schnellstmöglich bearbeiten.",
    "form": {
      "nameLabel": "Name",
      "emailLabel": "E-Mail",
      "subjectLabel": "Betreff",
      "order-id": "Auftrags-ID",
      "message": "Nachricht",
      "message-placeholder": "Ihre Nachricht",
      "asterixHint": "markierte Felder sind erforderlich"
    },
    "contactSend": "Anfrage senden",
    "clearAll": "Alles löschen",
    "privacyPolicy": "Hiermit bestätige ich, dass ich die {privacyPolicy} gelesen habe."
  },
<<<<<<< HEAD
  "newsletter": {
    "heading": "Abonnieren Sie unseren Newsletter",
    "policy": "Ich bestätige hiermit, dass ich die {privacyPolicy} gelesen habe. Ich kann meine Einwilligung jederzeit widerrufen.",
    "subscribe": "Abonnieren"
=======
  "coupon": {
    "name": "Gutschein",
    "title": "Haben sie einen Gutscheincode?",
    "enterCode": "Gutschein-Code eingeben",
    "apply": "Einlösen",
    "couponApplied": "Der Gutschein wurde erfolgreich eingelöst.",
    "couponRemoved": "Der Gutschein wurde erfolgreich entfernt.",
    "couponInvalid": "Der Gutschein wurde bereits verwendet oder ist ungültig."
  },
  "error": {
    "errorActionIsNotExecuted": "Die Aktion konnte nicht ausgeführt werden.",
    "notificationsItemNotAdded": "Der Artikel konnte nicht hinzugefügt werden",
    "notificationsNotEnoughStockItem": "Die gewählte Menge konnte nicht in den Warenkorb gelegt werden, da sie den verfügbaren Warenbestand übersteigt. :stock sind zur Zeit auf Lager.",
    "notificationsInvalidResetPasswordUrl": "Die angegebene URL ist ungültig oder abgelaufen.",
    "notificationsCheckPassword": "Die Passwörter stimmen nicht überein.",
    "notificationsItemBundleSplitted": "Artikelpaket wurde aufgeteilt.",
    "notificationsItemOutOfStock": "Kein ausreichender Warenbestand vorhanden",
    "newsletterOptOutSuccessMessage": "Die Abmeldung vom Newsletter war erfolgreich.",
    "newsletterOptInMessage": "Ihre E-Mail-Adresse wurde bestätigt.",
    "notificationsBasketItemsRemoved": "Es wurden Artikel aus Ihrem Warenkorb entfernt, da diese aktuell nicht verfügbar sind.",
    "notificationsBasketItemsRemovedForLanguage": "Es wurden Artikel aus Ihrem Warenkorb entfernt, da diese nicht in der ausgewählten Sprache verfügbar sind.",
    "notificationsNoEmailEntered": "Bitte geben Sie eine gültige E-Mail-Adresse ein.",
    "notificationsWarningOverselling": "Die gewählte Menge übersteigt den verfügbaren Warenbestand. :stock sind zur Zeit auf Lager; :oversellingAmount werden nachgeliefert.",
    "consentReCaptchaCookieNotSet": "Das reCAPTCHA-Script wurde nicht akzeptiert. reCAPTCHA kann nicht ausgeführt werden. Dadurch können ggf. Formulare nicht versendet werden.",
    "notificationsBasketItemsRemovedForCurrency": "Es wurden Artikel aus Ihrem Warenkorb entfernt, da diese nicht in der ausgewählten Währung verfügbar sind.",
    "notificationsBasketItemsRemovedForShippingCountry": "Es wurden Artikel aus Ihrem Warenkorb entfernt, da diese nicht für das ausgewählte Lieferland verfügbar sind.",
    "notificationsBasketItemsRemovedForContactClass": "Es wurden Artikel aus Ihrem Warenkorb entfernt, da diese nicht für dieses Kundenkonto verfügbar sind.",
    "errorBasketItemVariationNotFound": "Die Variante ist nicht verfügbar.",
    "errorBasketItemNotEnoughStockForVariation": "Die gewählte Menge konnte nicht in den Warenkorb gelegt werden, da sie den verfügbaren Warenbestand übersteigt. :stock sind zur Zeit auf Lager.",
    "errorBasketItemMaximumQuantityReachedForItem": "Die maximale Bestellmenge dieses Artikels wurde überschritten.",
    "errorBasketItemMaximumQuantityReachedForVariation": "Die maximale Bestellmenge dieser Variante wurde überschritten.",
    "errorBasketItemMinimumQuantityNotReachedForVariation": "Die Mindestbestellmenge dieser Variante wurde nicht erreicht.",
    "errorCreateOrderRetryTimeNotReached": "Beim Anlegen des Auftrags ist ein Fehler aufgetreten. Bitte versuchen sie es in 30 Sekunden erneut.",
    "errorVatService": "Die Umsatzsteuer-Identifikationsnummer konnte nicht bestätigt werden. Bitte wenden Sie sich an den Shop-Betreiber.",
    "errorVatNumberValidation": "Die Umsatzsteuer-Identifikationsnummer ist ungültig. Bitte entfernen Sie alle Leer- und Sonderzeichen.",
    "errorVatServiceFallback": "Die Umsatzsteuer-Identifikationsnummer konnte nicht bestätigt werden. Der Auftrag wird erneut geprüft.",
    "notificationRemoveCouponMinimumOrderValueIsNotReached": "Der eingelöste Gutschein wurde entfernt. Der Mindestbestellwert wird nicht mehr erreicht.",
    "couponNoMatchingItemInBasket": "Der Gutschein wurde leider wieder entfernt, da kein Artikel im Warenkorb für diesen Gutschein freigeschaltet wurde.",
    "notificationsCalculateShippingFailed": "Bei der Versandkostenberechnung kam es zu einem Fehler. Bitte benachrichtigen Sie den Betreiber.",
    "couponPromotionRequired": "Die Variante des Artikels kann nur gekauft werden, wenn ein Aktionsgutschein eingelöst wird.",
    "errorGiftCardReturnQuantity": "Retoure konnte nicht angelegt werden. Alle im Auftrag enthaltenen Gutscheine müssen gemeinsam retourniert werden.",
    "couponMinOrderValueNotReached": "Der Gutschein wurde leider wieder entfernt, da der hierfür nötige Warenwert unterschritten wurde. Bitte geben Sie den Code erneut ein, wenn der geforderte Warenwert erreicht ist.",
    "couponnotUsableForSpecialOffer": "Der Gutschein konnte nicht eingelöst werden. Gutscheine können nicht für Sonderangebotsartikel verwendet werden.",
    "couponAlreadyUsedOrInvalidCouponCode": "Der Gutschein wurde bereits verwendet oder ist ungültig.",
    "couponCampaignExpired": "Der Gutschein ist leider abgelaufen.",
    "couponOnlySubscription": "Der Gutschein kann nur für Abo-Artikel eingelöst werden.",
    "couponOnlySingleUsage": "Diesen Gutschein kann nicht für Abo-Artikel eingelöst werden.",
    "couponNoOpenAmount": "Der Gutschein wurde bereits vollständig eingelöst.",
    "couponExpired": "Der Gutschein ist leider abgelaufen.",
    "couponOnlyForNewCustomers": "Der Gutschein kann nur von Neukunden eingelöst werden.",
    "couponOnlyForExistingCustomers": "Der Gutschein kann nur von Bestandskunden eingelöst werden.",
    "couponWrongCustomerGroup": "Der Gutschein kann nur von Kunden mit einer anderen Kundenklasse eingelöst werden.",
    "couponWrongCustomerType": "Der Gutschein kann nur von Kunden mit einem anderen Kundentyp eingelöst werden.",
    "couponNoCustomerTypeProvided": "Der Gutschein konnte nicht eingelöst werden. Kundentyp nicht übergeben.",
    "couponNoCustomerTypeActivated": "Der Gutschein konnte nicht eingelöst werden. Kein Kundentyp aktiviert.",
    "couponNoCustomerGroupActivated": "Der Gutschein konnte nicht eingelöst werden. Keine Kundenklasse aktiviert.",
    "couponCampaignNoWebstoreActivated": "Der Gutschein konnte nicht eingelöst werden. Kein Mandant aktiviert.",
    "couponCampaignWrongWebstoreId": "Der Gutschein konnte nicht eingelöst werden. Falscher Mandant.",
    "couponCampaignNoWebstoreIdGiven": "Der Gutschein konnte nicht eingelöst werden. Keine Mandant-ID übergeben.",
    "csrfTokenMismatch": "Sie wurden aus Sicherheitsgründen abgemeldet. Sie werden zur Login-Seite weitergeleitet.",
    "accessKeyMailSent": "E-Mail wurde versandt.",
    "accessKeyMailFailed": "Die E-Mail konnte nicht versendet werden, bitte kontaktieren Sie den Shopbetreiber.",
    "couponRemoveFailure": "Der Gutschein konnte nicht entfernt werden."
>>>>>>> 6a573fe4
  }
}<|MERGE_RESOLUTION|>--- conflicted
+++ resolved
@@ -495,12 +495,11 @@
     "clearAll": "Alles löschen",
     "privacyPolicy": "Hiermit bestätige ich, dass ich die {privacyPolicy} gelesen habe."
   },
-<<<<<<< HEAD
   "newsletter": {
     "heading": "Abonnieren Sie unseren Newsletter",
     "policy": "Ich bestätige hiermit, dass ich die {privacyPolicy} gelesen habe. Ich kann meine Einwilligung jederzeit widerrufen.",
     "subscribe": "Abonnieren"
-=======
+  },
   "coupon": {
     "name": "Gutschein",
     "title": "Haben sie einen Gutscheincode?",
@@ -564,6 +563,5 @@
     "accessKeyMailSent": "E-Mail wurde versandt.",
     "accessKeyMailFailed": "Die E-Mail konnte nicht versendet werden, bitte kontaktieren Sie den Shopbetreiber.",
     "couponRemoveFailure": "Der Gutschein konnte nicht entfernt werden."
->>>>>>> 6a573fe4
   }
 }