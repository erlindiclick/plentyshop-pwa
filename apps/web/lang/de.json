{
  "billing": {
    "heading": "Rechnungsadresse",
    "description": "Fügen Sie eine Rechnungsadresse hinzu. Sie werden die Rechnung an die oben angegebene E-Mail-Adresse erhalten.",
    "addButton": "Rechnungsadresse hinzufügen"
  },
  "shipping": {
    "heading": "Lieferadresse",
    "description": "Fügen Sie eine Lieferadresse hinzu, um Versanddetails anzuzeigen.",
    "addButton": "Lieferadresse hinzufügen"
  },
  "form": {
    "firstNameLabel": "Vorname",
    "lastNameLabel": "Nachname",
    "phoneLabel": "Telefon",
    "countryLabel": "Land",
    "streetNameLabel": "Straße",
    "streetNumberLabel": "Nummer",
    "optional": "Optional",
    "cityLabel": "Stadt",
    "stateLabel": "Bundesland",
    "postalCodeLabel": "Postleitzahl",
    "useAsShippingLabel": "Als Lieferadresse nutzen",
    "selectPlaceholder": "-- Auswählen --",
    "emailLabel": "E-Mail",
    "passwordLabel": "Passwort",
    "passwordHint": "8 oder mehr Zeichen mit einer Mischung aus Buchstaben, Zahlen und Symbolen",
    "termsAndConditionsLabel": "Hiermit bestätige ich, dass ich die {terms} gelesen habe.",
    "privacyPolicyLabel": "Hiermit bestätige ich, dass ich die {privacyPolicy} gelesen habe.",
    "subscriptionLabel": "Ich möchte gelegentlich E-Mails über Sonderangebote, neue Produkte und exklusive Aktionen erhalten. Ich kann mein Abonnement jederzeit kündigen. (Optional)",
    "asterixHint": "* markierte Zustimmungen sind erforderlich"
  },
<<<<<<< HEAD
  "documents" : {
    "correctionDocuments": "Korrekturbeleg",
    "Credit Note": "Gutschrift",
    "Delivery Note": "Lieferschein",
    "Dunning Letter": "Mahnung",
    "Invoice External": "Externe Rechnung",
    "Invoice": "Rechnung",
    "Offer": "Angebot",
    "Order Confirmation": "Auftragsbestätigung",
    "Pickup Delivery": "Abhollieferung",
    "Pro Forma Invoice": "Proformarechnung",
    "Receipt": "Kassenbeleg",
    "Return Note": "Rücksendeschein",
    "Success Confirmation": "Stornobeleg",
    "Reversal Document": "Stornobeleg"
=======
  "CookieBar": {
    "Privacy Settings": "Datenschutzeinstellungen",
    "More information": "Mehr Informationen",
    "Further Settings": "Weitere Einstellungen",
    "Back": "Zurück",
    "Show less": "Weniger anzeigen",
    "Accept All": "Alles akzeptieren",
    "Reject All": "Alles ablehnen",
    "Accept Selection": "Auswahl akzeptieren"
>>>>>>> 9cdfab66
  },
  "myCart": "Mein Warenkorb",
  "orderSummary": "Bestellübersicht",
  "itemsInCart": "(Artikel: {count})",
  "itemsSubtotal": "Zwischensumme der Artikel",
  "estimatedTax": "MwSt.",
  "apply": "Anwenden",
  "clear": "Zurücksetzen",
  "min": "Min.",
  "max": "Max.",
  "total": "Gesamt",
  "goToCheckout": "Zur Kasse",
  "delivery": "Versandkosten",
  "emptyCart": "Ihr Warenkorb ist leer",
  "emptyCartImgAlt": "Bild eines leeren Warenkorbs",
  "backToShopping": "Zurück zum Einkaufen",
  "allFromCategory": "Alle {name}",
  "listSettings": "Listeneinstellungen",
  "closeListSettings": "Listeneinstellungen schließen",
  "clearFilters": "Alle Filter löschen",
  "showProducts": "Produkte anzeigen",
  "content": "Inhalt",
  "basePrice": "Grundpreis",
  "showMore": "Mehr anzeigen",
  "showLess": "Weniger anzeigen",
  "filter": "Filter",
  "allProducts": "Alle Produkte",
  "sortBy": "Sortieren nach",
  "perPage": "Pro Seite",
  "sortType": {
    "nameA-Z": "Name A-Z",
    "nameZ-A": "Name Z-A",
    "priceUp": "Preis ⬆",
    "priceDown": "Preis ⬇",
    "reviewsUp": "Kundenbewertung ⬆",
    "reviewsDown": "Kundenbewertung ⬇"
  },
  "numberOfProducts": "{count} Produkte von {total} Produkten",
  "prev": "Vorherige",
  "next": "Nächste",
  "emptyStateText": "Wir haben keine Produkte mehr in dieser Kategorie.",
  "emptyStateText2": "Haben Sie nicht gefunden, was Sie suchen?",
  "emptyStateAltText": "Bild, das beschreibt, dass keine Produkte gefunden wurden",
  "resultsFor": "Ergebnisse für \"{phrase}\"",
  "prevAriaLabel": "Zur vorherigen Seite",
  "nextAriaLabel": "Zur nächsten Seite",
  "secondPageAriaLabel": "Zweite Seite",
  "lastPageAriaLabel": "Letzte Seite",
  "currentPage": "Seite {page} von {totalPages}",
  "checkout": "Kasse",
  "backToCart": "Zurück zum Warenkorb",
  "back": "Zurück",
  "placeOrder": "Bestellung aufgeben und bezahlen",
  "buy": "Kaufen",
  "termsInfo": "Es gelten unsere {terms}. Bitte nehmen Sie unser {cancellationRights} und {privacyPolicy} zur Kenntnis.",
  "termsAndConditions": "AGB",
  "privacyPolicy": "Datenschutzerklärung",
  "privacyPolicyRequired": "Bitte die Checkbox zur Datenschutzerklärung bestätigen.",
  "termsRequired": "Bitte die Checkbox zu AGB, Widerrufsrecht und Datenschutzerklärung bestätigen.",
  "billingAddressRequired": "Bitte Rechnungsadresse auswählen.",
  "shippingAddressRequired": "Bitte Lieferadresse auswählen.",
  "invalidPassword": "Mindestens 8 Zeichen lang und muss mindestens einen Buchstaben und eine Zahl enthalten.",
  "tomorrow": "Morgen",
  "cancellationRights": "Widerrufsrecht",
  "contactInfo": {
    "heading": "Kontaktinformationen",
    "description": "Fügen Sie Ihre E-Mail-Adresse hinzu.",
    "add": "Kontaktinformationen hinzufügen",
    "email": "E-Mail",
    "phone": "Telefonnummer",
    "phonePlaceholder": "z.B. 1234 567890",
    "cancel": "Zurücksetzen",
    "löschen": "Löschen",
    "speichern": "Speichern",
    "Bearbeiten": "Bearbeiten",
    "clearAll": "Alles löschen"
  },
  "checkoutPayment": {
    "heading": "Zahlungsart",
    "comingSoon": "Bald verfügbar",
    "creditCard": "Kreditkarte"
  },
  "shippingMethod": {
    "heading": "Versandart",
    "description": "Nicht verfügbar, solange keine Versandadresse angegeben wird.",
    "free": "Kostenlos",
    "showDataPrivacyAgreementHint": "Ich bin damit einverstanden, dass meine E-Mail-Adresse bzw. meine Telefonnummer an {parcelServiceInformation} weitergegeben wird, damit der Paketdienstleister vor der Zustellung der Ware zum Zwecke der Abstimmung eines Liefertermins per E-Mail oder Telefon Kontakt mit mir aufnehmen bzw. Statusinformationen zur Sendungszustellung übermitteln kann. Meine diesbezüglich erteilte Einwilligung kann ich jederzeit widerrufen"
  },
  "validation": {
    "heading": "Um die Bestellung abzuschließen:",
    "missingBillingAddress": "Rechnungsadresse hinzufügen",
    "missingShippingAddress": "Lieferadresse hinzufügen",
    "missingEmail": "E-Mail hinzufügen",
    "missingShippingDetails": "Versandart wählen",
    "missingPaymentMethod": "Zahlungsart wählen"
  },
  "addToCart": "In den Warenkorb",
  "showArticle": "Artikel anzeigen",
  "addToCartShort": "Hinzufügen",
  "addedToCart": "Artikel zum Warenkorb hinzugefügt",
  "search": "Suche",
  "home": "Startseite",
  "products": "Produkte",
  "cart": "Warenkorb",
  "wishlist": "Wunschliste",
  "addProductToWishlist": "{label} zur Wunschliste hinzufügen",
  "quantitySelector": "Mengeneingabe",
  "quantitySelectorDecrease": "Menge reduzieren",
  "quantitySelectorIncrease": "Menge erhöhen",
  "scrollTop": "Nach oben scrollen",
  "numberInCart": "{count} Produkte im Warenkorb",
  "allProductsLinkText": "Produkte durchsuchen",
  "breadcrumbsDropdownText": "Mehr Breadcrumbs anzeigen",
  "youAreOfflineText": "Es scheint, dass Sie derzeit offline sind, überprüfen Sie Ihre Internetverbindung",
  "viewCart": "Warenkorb anzeigen",
  "category": "Kategorie",
  "categories": {
    "howToBuy": {
      "label": "Bestellvorgang",
      "subcategories": {
        "paymentMethods": "Zahlungsarten",
        "orderPickup": "Abholung",
        "purchaseStatus": "Bestellstatus",
        "trackOrders": "Bestellungen verfolgen",
        "returns": "Retouren"
      }
    },
    "help": {
      "label": "Hilfe",
      "subcategories": {
        "helpCenter": "Hilfezentrum",
        "securityFraud": "Sicherheit & Missbrauch",
        "feedback": "Feedback",
        "Kontakt": "Kontakt"
      }
    },
    "services": {
      "label": "Services",
      "subcategories": {
        "giftCards": "Geschenkkarten",
        "storeLocator": "Filialfinder",
        "clickCollect": "Click & Collect",
        "sameDayDelivery": "Lieferung am selben Tag",
        "shippingDelivery": "Versand & Lieferung",
        "couponsDiscounts": "Gutscheine & Rabatte",
        "newsletter": "Newsletter"
      }
    },
    "about": {
      "label": "Über",
      "subcategories": {
        "aboutUs": "Über uns",
        "jobs": "Jobs",
        "pressCenter": "Presse",
        "affiliateProgram": "Partnerprogramm",
        "suppliers": "Lieferanten"
      }
    }
  },
  "contactOptions": {
    "helpCenter": {
      "label": "Hilfezentrum",
      "details": {
        "description": "Jederzeit online Antworten finden"
      }
    },
    "liveChat": {
      "label": "Live-Chat",
      "details": {
        "openingHours-1": "Mo–Fr, 5:00–22:00",
        "openingHours-2": "Sa-So, 6:00–21:00"
      }
    },
    "phone": {
      "label": "1 234 567 8901",
      "details": {
        "openingHours-1": "Mo–Fr, 5:00–22:00",
        "openingHours-2": "Sa-So, 6:00–21:00"
      }
    }
  },
  "bottomLinks": {
    "terms": "AGB",
    "privacyPolicy": "Datenschutzerklärung"
  },
  "socialLabel": "Gehe zu {label}",
  "failedInfoHeader": "Es tut uns wirklich leid.",
  "failedInfoMessage": "Ihre Bestellung konnte nicht abgeschlossen werden.",
  "successInfoHeader": "Vielen Dank!",
  "successInfoMessage": "Ihre Bestellung wurde erfolgreich abgeschlossen.",
  "etaDelivery": "Voraussichtliche Lieferdauer",
  "shippingAddress": "Lieferadresse",
  "somethingWentWrongImageAlt": "Bild, das erklärt das etwas schief gegangen ist",
  "orderSuccessfulImageAlt": "Bild, das erklärt das die Bestellung erfolgreich war",
  "backToCheckout": "Zurück zur Kasse",
  "continueShopping": "Einkauf fortsetzen",
  "orderErrorMessage": "Etwas ging schief. Versuchen Sie es später noch einmal.",
  "orderNumber": "Auftrags-ID",
  "productDetails": "Produkt-Details",
  "technicalData": "Technische Daten",
  "customerReviews": "Kundenrezensionen",
  "customerReviewsNone": "Es hat noch niemand eine Bewertung für dieses Produkt abgegeben",
  "loadingReviews": "Kundenrezensionen werden geladen...",
  "reviewsCount": "{Anzahl} Bewertungen",
  "showAllReviews": "Alle Bewertungen anzeigen",
  "moreItemsOfThisCategory": "Weitere Produkte in dieser Kategorie",
  "outOfStock": "Nicht auf Lager",
  "sale": "Verkauf",
  "readMore": "Mehr lesen",
  "readLess": "Weniger lesen",
  "noReviews": "Keine Bewertungen",
  "loading": "Wird geladen...",
  "gallery": {
    "count": "{current} von {total}",
    "thumb": "Zu Bild {index}",
    "prev": "Vorherige",
    "next": "Nächste",
    "image": "Bild {index}"
  },
  "review": {
    "verifiedPurchase": "Verifizierter Kauf"
  },
  "account": {
    "heading": "Mein Konto",
    "navBarBottomHeading": "Konto",
    "logout": "Ausloggen",
    "back": "Zurück",
    "accountSettings": {
      "heading": "Kontoeinstellungen",
      "section": {
        "personalData": "Persönliche Daten",
        "billingDetails": "Rechnungsadressen",
        "shippingDetails": "Versandadressen"
      },
      "personalData": {
        "yourName": "Ihr Name",
        "firstName": "Vorname",
        "lastName": "Nachname",
        "edit": "Bearbeiten",
        "change": "Ändern",
        "contactInformation": "Kontaktinformationen",
        "yourPassword": "Ihr Passwort",
        "passwordChange": "Passwort ändern",
        "newPassword": "Neues Passwort",
        "newPasswordAgain": "Neues Passwort wiederholen",
        "changePassword": "Passwort ändern",
        "currentPassword": "Aktuelles Passwort",
        "passwordHelp": "Mindestens 8 Zeichen lang und muss mindestens einen Buchstaben und eine Zahl enthalten",
        "passwordsDoNotMatch": "Die Passwörter stimmen nicht überein."
      },
      "edit": "Bearbeiten",
      "delete": "Löschen",
      "makeDefault": "Als Standard festlegen",
      "billingDetails": {
        "billingAddress": "Rechnungsadresse",
        "newAddress": "Neue Rechnungsadresse"
      },
      "shippingDetails": {
        "edit": "Bearbeiten",
        "shippingAddress": "Lieferadresse",
        "newAddress": "Neue Lieferadresse"
      }
    },
    "ordersAndReturns": {
      "heading": "Bestellungen & Retouren",
      "orderId":"Auftrags-ID",
      "orderDate":"Auftragsdatum",
      "shippingDate": "Lieferdatum",
      "amount":"Anzahl",
      "status":"Status",
      "details":"Details",
      "myOrders":"Meine Bestellungen",
      "noOrders": "Sie haben noch nicht bei uns eingekauft",
      "continue": "Einkauf fortsetzen",
      "noOrdersAltText": "Keine Bestellungen",
      "returnsHeading": "Retouren",
      "returnsAltText": "Keine Retouren",
      "returnsDescription": "Sie haben noch keine Produkte zurückgeschickt",
      "section": {
        "myOrders": "Meine Bestellungen",
        "returns": "Retouren"
      },
      "orderDetails": {
        "heading": "Bestellübersicht",
        "orderId": "Auftrags-ID",
        "orderDate": "Auftragsdatum",
        "paymentAmount": "Gesamtsumme",
        "status": "Status",
        "price": "Preis",
        "quantity": "Anzahl",
        "subtotal": "Zwischensumme",
        "tableCaption": "Bestellübersicht",
        "product": "Produkt",
        "itemsSubtotal": "Produkte Zwischensumme",
        "delivery": "Versand",
        "estimatedTax": "MwSt.",
        "total": "Gesamtsumme",
        "billingAddress": "Rechnungsadresse",
        "paymentMethod": "Zahlungsart",
        "shippingAddress": "Lieferadresse"
      },
      "shippingSummary": {
        "heading": "Versandübersicht",
        "shipTo": "Versand nach",
        "shippingMethod": "Versandart"
      },
      "paymentSummary": {
        "heading": "Zahlungsübersicht"
      }
    }
  },
  "auth": {
    "login": {
      "heading": "In ihr Konto einloggen",
      "submitLabel": "Anmelden",
      "forgotPasswordLabel": "Passwort vergessen?",
      "rememberMeLabel": "An mich erinnern",
      "createAccount": "Sie haben noch kein Konto?",
      "createAccountLinkLabel": "Jetzt anmelden!"
    },
    "signup": {
      "heading": "Account erstellen",
      "submitLabel": "Account erstellen",
      "alreadyHaveAccount": "Du hast schon ein Konto?",
      "logInLinkLabel": "Stattdessen einloggen",
      "modal": {
        "heading": "Willkommen",
        "description": "Ihr Konto wurde erstellt. Sie können jetzt {information} zu Ihrem Konto hinzufügen, damit Sie dies nicht später während Ihres Einkaufs tun müssen.",
        "information": "Informationen",
        "button": "Einkaufen gehen",
        "imageAlt": "Bild zum Bestätigen der erfolgreichen Anmeldung"
      }
    },
    "resetPassword": {
      "heading":  "Passwort zurücksetzen",
      "info": "Geben Sie die E-Mail-Adresse ein, die Sie bei der Anmeldung verwendet haben. Wir senden Ihnen einen Link zum Zurücksetzen des Passworts. Mit dem Link können Sie ein neues Passwort für Ihr Konto festlegen.",
      "email":"E-Mail",
      "continue": "Weiter",
      "backToLogin": "Zurück zum Login",
      "thankYou": "Danke, wenn ein Konto mit {0} registriert ist, sollten Sie den Link zum Zurücksetzen des Passworts in Ihrem Posteingang erhalten.",
      "anotherEmail": "Ich muss eine andere E-Mail-Adresse ausprobieren",
      "emailSent": "E-Mail verschickt"
    },
    "setNewPassword": {
      "heading":  "Neues Passwort festlegen",
      "button":  "Neues Passwort festlegen",
      "password":  "Neues Passwort",
      "repeatPassword":  "Neues Passwort wiederholen",
      "help": "8 oder mehr Zeichen mit einer Mischung aus Buchstaben, Zahlen und Symbolen",
      "description": "Geben Sie das Passwort ein, das Sie zukünftig für das Anmelden mit Ihrem Konto verwenden möchten."
    }
  },
  "orderConfirmation": {
    "confirmationSendTo": "Eine Bestätigung mit allen Details wurde an {email} gesendet",
    "sameAsShippingAddress": "Entspricht der Lieferadresse",
    "subTotal": "Zwischensumme",
    "shipping": "Lieferkosten",
    "vat": "MwSt.",
    "total": "Summe"
  },
  "lowestPrice": "Niedrigster Preis der letzten 30 Tage: {price}",
  "legal": {
    "label": "Rechtliches",
    "subcategories": {
      "cancellationForm": "Widerrufsformular",
      "cancellationRights": "Widerrufsbelehrung",
      "legalDisclosure": "Impressum",
      "privacyPolicy": "Datenschutzerklärung",
      "termsAndConditions": "AGB"
    }
  }
}<|MERGE_RESOLUTION|>--- conflicted
+++ resolved
@@ -30,7 +30,16 @@
     "subscriptionLabel": "Ich möchte gelegentlich E-Mails über Sonderangebote, neue Produkte und exklusive Aktionen erhalten. Ich kann mein Abonnement jederzeit kündigen. (Optional)",
     "asterixHint": "* markierte Zustimmungen sind erforderlich"
   },
-<<<<<<< HEAD
+  "CookieBar": {
+    "Privacy Settings": "Datenschutzeinstellungen",
+    "More information": "Mehr Informationen",
+    "Further Settings": "Weitere Einstellungen",
+    "Back": "Zurück",
+    "Show less": "Weniger anzeigen",
+    "Accept All": "Alles akzeptieren",
+    "Reject All": "Alles ablehnen",
+    "Accept Selection": "Auswahl akzeptieren"
+  },
   "documents" : {
     "correctionDocuments": "Korrekturbeleg",
     "Credit Note": "Gutschrift",
@@ -46,17 +55,6 @@
     "Return Note": "Rücksendeschein",
     "Success Confirmation": "Stornobeleg",
     "Reversal Document": "Stornobeleg"
-=======
-  "CookieBar": {
-    "Privacy Settings": "Datenschutzeinstellungen",
-    "More information": "Mehr Informationen",
-    "Further Settings": "Weitere Einstellungen",
-    "Back": "Zurück",
-    "Show less": "Weniger anzeigen",
-    "Accept All": "Alles akzeptieren",
-    "Reject All": "Alles ablehnen",
-    "Accept Selection": "Auswahl akzeptieren"
->>>>>>> 9cdfab66
   },
   "myCart": "Mein Warenkorb",
   "orderSummary": "Bestellübersicht",
