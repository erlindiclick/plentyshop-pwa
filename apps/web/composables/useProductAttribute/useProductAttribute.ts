--- conflicted
+++ resolved
@@ -1,25 +1,12 @@
 import { ref } from 'vue';
-<<<<<<< HEAD
-import type { ProductItemDocumentData } from '@plentymarkets/plentymarkets-sdk/packages/api-client/src';
-import { SfAttribute } from '@vue-storefront/unified-data-model';
-
-=======
 import { SfAttribute, SfProduct } from '@vue-storefront/unified-data-model';
 import type { Product } from '@plentymarkets/plentymarkets-sdk/packages/api-client/src';
->>>>>>> 7ea00466
 /**
  * composable for getting product attributes data
  * @param {SfProduct} product Product object
  * @param {TAttribute} attributesNames get specific product attributes
  */
-<<<<<<< HEAD
-export function useProductAttribute<TAttribute extends string>(
-  product: ProductItemDocumentData,
-  attributesNames: TAttribute[] = [],
-) {
-=======
 export function useProductAttribute<TAttribute extends string>(product: Product, attributesNames: TAttribute[] = []) {
->>>>>>> 7ea00466
   // const attributes = groupBy(
   //   uniqBy(
   //     (product?.variants || []).flatMap((variant) => variant?.attributes),
