--- conflicted
+++ resolved
@@ -11,14 +11,9 @@
 export type GetSession = () => Promise<SessionResult>;
 
 export type LoginAsGuest = (email: string) => Promise<void>;
-<<<<<<< HEAD
-export type Login = (email: string, password: string) => void;
-export type Logout = () => void;
-export type Register = (params: RegisterParams) => void;
-=======
 export type Login = (email: string, password: string) => Promise<boolean>;
 export type Logout = () => Promise<void>;
->>>>>>> 9c8c3fe8
+export type Register = (params: RegisterParams) => void;
 export type SetUser = (data: SessionResult) => void;
 
 export interface UseCustomer {
@@ -33,7 +28,6 @@
   logout: Logout;
   register: Register;
   loginAsGuest: LoginAsGuest;
-  logout: Logout;
 }
 
 export type UseCustomerReturn = () => UseCustomer;