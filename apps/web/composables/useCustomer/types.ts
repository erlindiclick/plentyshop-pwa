--- conflicted
+++ resolved
@@ -1,9 +1,5 @@
 import type { Ref } from 'vue';
-<<<<<<< HEAD
-import type { SessionResult, RegisterParams } from '@plentymarkets/shop-api';
-=======
-import type { SessionResult, UserChangePasswordParams } from '@plentymarkets/shop-api';
->>>>>>> 6b94f6d6
+import type { SessionResult, UserChangePasswordParams, RegisterParams } from '@plentymarkets/shop-api';
 
 export interface UseCustomerState {
   data: SessionResult;
@@ -33,14 +29,11 @@
   getSession: GetSession;
   login: Login;
   logout: Logout;
-<<<<<<< HEAD
   register: Register;
   loginAsGuest: LoginAsGuest;
   privacyPolicy: Readonly<Ref<boolean>>;
   setPrivacyPolicy: SetPrivacyPolicy;
-=======
   changePassword: ChangePassword;
->>>>>>> 6b94f6d6
 }
 
 export type UseCustomerReturn = () => UseCustomer;