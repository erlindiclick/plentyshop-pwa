import type { SessionResult } from '@plentymarkets/shop-api';
import { toRefs } from '@vueuse/shared';
import type {
  UseCustomerReturn,
  UseCustomerState,
  GetSession,
  LoginAsGuest,
  Login,
<<<<<<< HEAD
  Register, Logout,
=======
  Logout,
>>>>>>> 9c8c3fe8
} from '~/composables/useCustomer/types';
import { useSdk } from '~/sdk';

/**
 * @description Composable managing Customer data
 * @returns {@link UseCustomerReturn}
 * @example
 * const { data, loading, fetchCustomer } = useCustomer();
 */
export const useCustomer: UseCustomerReturn = () => {
  const state = useState<UseCustomerState>(`useCustomer`, () => ({
    data: {} as SessionResult,
    loading: false,
    isAuthorized: false,
    isGuest: false,
  }));

  /** Function for checking if user is guest or authorized
   * @example
   * checkUserState();
   */
  const checkUserState = () => {
    if (state.value.data?.user?.guestMail) {
      state.value.isGuest = true;
      state.value.isAuthorized = false;
    } else if (state.value.data?.user?.email) {
      state.value.isGuest = false;
      state.value.isAuthorized = true;
    } else {
      state.value.isGuest = false;
      state.value.isAuthorized = false;
    }
  };

  /** Function for getting current user/cart data from session
   * @example
   * getSession();
   */
  const getSession: GetSession = async () => {
    state.value.loading = true;
    const { data, error } = await useAsyncData(() => useSdk().plentysystems.getSession());
    useHandleError(error.value);
    state.value.data = data?.value?.data ?? state.value.data;
    checkUserState();

    state.value.loading = false;
    return state.value.data;
  };

  /** Function for setting user data
   * In like getCart there is the user data available, so we need less requests
   * @example
   * setUser(data: SessionResult);
   */
  const setUser = (data: SessionResult) => {
    state.value.data = data;
    checkUserState();
  };

  /** Function for login a user as guest
   * @example
   * loginAsGuest('user@example.com');
   */
  const loginAsGuest: LoginAsGuest = async (email: string) => {
    state.value.loading = true;

    const { error } = await useAsyncData(() => useSdk().plentysystems.doLoginAsGuest({ email: email }));
    useHandleError(error.value);
    checkUserState();

    state.value.loading = false;
  };

  /** Function for login a user
   * @example
   * login('user@example.com', 'password');
   */
  const login: Login = async (email: string, password: string) => {
    state.value.loading = true;

    const { error } = await useAsyncData(() => useSdk().plentysystems.doLogin({ email: email, password: password }));
    state.value.loading = false;
    useHandleError(error.value);

    if (!error.value) {
      await getSession();
    }

    checkUserState();

    return state.value.isAuthorized;
  };

  /** Function for logout a user
   * @example
   * logout();
   */
  const logout: Logout = async () => {
    state.value.loading = true;

    const { error } = await useAsyncData(() => useSdk().plentysystems.doLogoutUser());
    state.value.loading = false;
    useHandleError(error.value);

    state.value.data.user = null;
    checkUserState();
  };

  const logout: Logout = async () => {
    state.value.loading = true;

    await useAsyncData(() => useSdk().plentysystems.doLogoutUser());

    state.value.loading = false;
  };

  const register: Register = async (params) => {
    state.value.loading = true;

    const { data, error } = await useAsyncData(() =>
      useSdk().plentysystems.doRegisterUser({
        email: params.email,
        password: params.password,
      }),
    );

    useHandleError(error.value);

    state.value.loading = false;
  };

  return {
    setUser,
    getSession,
    login,
    logout,
    register,
    loginAsGuest,
    logout,
    ...toRefs(state.value),
  };
};<|MERGE_RESOLUTION|>--- conflicted
+++ resolved
@@ -6,11 +6,8 @@
   GetSession,
   LoginAsGuest,
   Login,
-<<<<<<< HEAD
-  Register, Logout,
-=======
+  Register,
   Logout,
->>>>>>> 9c8c3fe8
 } from '~/composables/useCustomer/types';
 import { useSdk } from '~/sdk';
 
@@ -119,14 +116,6 @@
     checkUserState();
   };
 
-  const logout: Logout = async () => {
-    state.value.loading = true;
-
-    await useAsyncData(() => useSdk().plentysystems.doLogoutUser());
-
-    state.value.loading = false;
-  };
-
   const register: Register = async (params) => {
     state.value.loading = true;
 
@@ -149,7 +138,6 @@
     logout,
     register,
     loginAsGuest,
-    logout,
     ...toRefs(state.value),
   };
 };