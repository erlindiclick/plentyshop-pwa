import type { Review } from '@plentymarkets/shop-api';
import { toRefs } from '@vueuse/shared';
<<<<<<< HEAD
import { useSdk } from '~/sdk';
import type { FetchProductReviews, UseProductReviews, UseProductReviewsState } from './types';
=======
import type {
  UseProductReviews,
  UseProductReviewsState,
  FetchProductReviews,
} from '~/composables/useProductReviews/types';
>>>>>>> b9e75c57

/**
 * @description Composable managing product reviews data
 * @param variationId
 * @param itemId
 * @returns UseProductReviews
 * @example
 * ``` ts
 * const { data, loading, fetchProductReviews } = useProductReviews(1, 1);
 * ```
 */
export const useProductReviews: UseProductReviews = (itemId: number) => {
  const state = useState<UseProductReviewsState>(`useProductReviews-${itemId}`, () => ({
    data: {} as Review,
    loading: false,
  }));

  /** Function for fetching product reviews data
   * @return FetchProductReviews
   * @example
   * ``` ts
   * fetchProductReviews(1, 1);
   * ```
   */
  const fetchProductReviews: FetchProductReviews = async (itemId: number) => {
    state.value.loading = true;
    const { data, error } = await useAsyncData(() =>
      useSdk().plentysystems.getReview({
        itemId: itemId,
      }),
    );
    useHandleError(error.value);
    state.value.data = data?.value?.data ?? state.value.data;
    state.value.loading = false;
    return state.value.data;
  };

  return {
    fetchProductReviews,
    ...toRefs(state.value),
  };
};<|MERGE_RESOLUTION|>--- conflicted
+++ resolved
@@ -1,15 +1,6 @@
 import type { Review } from '@plentymarkets/shop-api';
 import { toRefs } from '@vueuse/shared';
-<<<<<<< HEAD
-import { useSdk } from '~/sdk';
 import type { FetchProductReviews, UseProductReviews, UseProductReviewsState } from './types';
-=======
-import type {
-  UseProductReviews,
-  UseProductReviewsState,
-  FetchProductReviews,
-} from '~/composables/useProductReviews/types';
->>>>>>> b9e75c57
 
 /**
  * @description Composable managing product reviews data
