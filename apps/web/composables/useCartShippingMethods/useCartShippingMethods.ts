import type { ShippingProvider, ShippingMethod } from '@plentymarkets/shop-api';
import { shippingProviderGetters } from '@plentymarkets/shop-sdk';
import { toRefs } from '@vueuse/shared';
import type {
  UseCartShippingMethodsState,
  UseCartShippingMethodsReturn,
  GetShippingMethods,
  SaveShippingMethod,
} from '~/composables/useCartShippingMethods/types';
<<<<<<< HEAD
import { SetSelectedMethod } from '~/composables/useCartShippingMethods/types';
import { useSdk } from '~/sdk';
=======
>>>>>>> b9e75c57

/**
 * @description Composable for managing shipping methods.
 * @example
 * ``` ts
 * const { data, loading, getShippingMethods, saveShippingMethod } = useCartShippingMethods();
 * ```
 */
export const useCartShippingMethods: UseCartShippingMethodsReturn = () => {
  const state = useState<UseCartShippingMethodsState>('useCartSippingMethods', () => ({
    data: {} as ShippingProvider,
    loading: false,
    selectedMethod: {} as ShippingMethod,
  }));

  const setSelectedMethod: SetSelectedMethod = (shippingMethodId: number) => {
    state.value.selectedMethod = state.value.data.list.find(
      (method) => method.parcelServicePresetId === Number(shippingMethodId),
    );
  };

  /**
   * @description Function for fetching shipping methods.
   * @example
   * ``` ts
   * getShippingMethods();
   * ```
   */
  const getShippingMethods: GetShippingMethods = async () => {
    state.value.loading = true;

    const { data: cart } = useCart();

    const { data, error } = await useAsyncData(() => useSdk().plentysystems.getShippingProvider());
    useHandleError(error.value);
    state.value.data = data.value?.data ?? state.value.data;

    setSelectedMethod(Number(shippingProviderGetters.getShippingProfileId(cart.value)));

    state.value.loading = false;
    return state.value.data;
  };

  /**
   * @description Function for selecting shipping method.
   * @param shippingMethodId
   * @example
   * ``` ts
   * saveShippingMethod(1);
   * ```
   */
  const saveShippingMethod: SaveShippingMethod = async (shippingMethodId: number) => {
    state.value.loading = true;
    const { error } = await useAsyncData(() =>
      useSdk().plentysystems.setShippingProvider({
        shippingId: shippingMethodId,
      }),
    );

    setSelectedMethod(shippingMethodId);

    useHandleError(error.value);
    state.value.loading = false;
    return state.value.data;
  };

  return {
    saveShippingMethod,
    getShippingMethods,
    ...toRefs(state.value),
  };
};<|MERGE_RESOLUTION|>--- conflicted
+++ resolved
@@ -7,11 +7,7 @@
   GetShippingMethods,
   SaveShippingMethod,
 } from '~/composables/useCartShippingMethods/types';
-<<<<<<< HEAD
 import { SetSelectedMethod } from '~/composables/useCartShippingMethods/types';
-import { useSdk } from '~/sdk';
-=======
->>>>>>> b9e75c57
 
 /**
  * @description Composable for managing shipping methods.
