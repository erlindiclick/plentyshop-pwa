import { Ref } from 'vue';
import { PayPalNamespace } from '@paypal/paypal-js';
import {
  PayPalCreateOrder,
  PayPalApproveOrder,
  PayPalExecutePayment,
  PayPalExecuteParams,
  PayPalCreditCardTransaction,
  PayPalCaptureOrderParams,
  PayPalConfigResponse,
} from '@plentymarkets/shop-api';

export interface UsePayPalState {
  paypalScript: PayPalNamespace | null;
  order: PayPalCreateOrder | null;
<<<<<<< HEAD
  config: PayPalConfigResponse | null;
=======
  loading: boolean;
>>>>>>> 25012b67
}

export type loadConfig = () => Promise<void>;
export type LoadScript = (currency: string) => Promise<PayPalNamespace | null>;
export type createTransaction = (fundingSource: string) => Promise<PayPalCreateOrder | null>;
export type approveOrder = (orderID: string, payerID: string) => Promise<PayPalApproveOrder | null>;
export type executeOrder = (params: PayPalExecuteParams) => Promise<PayPalExecutePayment | null>;
export type createCreditCardTransaction = () => Promise<PayPalCreditCardTransaction | null>;
export type captureOrder = (params: PayPalCaptureOrderParams) => Promise<PayPalApproveOrder | null>;

export interface UsePayPalMethods {
  loading: Readonly<Ref<boolean>>;
  loadScript: LoadScript;
  createTransaction: createTransaction;
  approveOrder: approveOrder;
  executeOrder: executeOrder;
  createCreditCardTransaction: createCreditCardTransaction;
  captureOrder: captureOrder;
  loadConfig: loadConfig;
}

export type UsePayPalMethodsReturn = () => UsePayPalMethods;<|MERGE_RESOLUTION|>--- conflicted
+++ resolved
@@ -13,11 +13,8 @@
 export interface UsePayPalState {
   paypalScript: PayPalNamespace | null;
   order: PayPalCreateOrder | null;
-<<<<<<< HEAD
   config: PayPalConfigResponse | null;
-=======
   loading: boolean;
->>>>>>> 25012b67
 }
 
 export type loadConfig = () => Promise<void>;
