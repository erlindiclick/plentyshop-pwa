--- conflicted
+++ resolved
@@ -32,14 +32,6 @@
     return url;
   };
 
-<<<<<<< HEAD
-  const addModernImageExtensionForSfImages = (images: AgnosticImage[]) => {
-    return images.map((image: AgnosticImage) => ({
-      ...image,
-      url: addModernImageExtension(image.url),
-      width: image.width ?? null,
-      height: image.height ?? null,
-=======
   const addModernImageExtensionForGallery = (images: ImagesData[]) => {
     return images.map((image: ImagesData) => ({
       ...image,
@@ -47,7 +39,6 @@
       urlPreview: addModernImageExtension(image.urlPreview),
       urlMiddle: addModernImageExtension(image.urlMiddle),
       urlSecondPreview: addModernImageExtension(image.urlSecondPreview),
->>>>>>> 6efaf2bf
     }));
   };
   
