--- conflicted
+++ resolved
@@ -1,11 +1,7 @@
-import type { Cart } from '@plentymarkets/plentymarkets-sdk/packages/api-client/src';
 import { toRefs } from '@vueuse/shared';
 import type { UseCartReturn, UseCartState, GetCart } from './types';
-<<<<<<< HEAD
-=======
 import type { Cart } from '@plentymarkets/plentymarkets-sdk/packages/api-client/src';
 import { useSdk } from '~/sdk';
->>>>>>> b76d94ef
 
 /**
  * @description Composable for managing cart.
