--- conflicted
+++ resolved
@@ -1,12 +1,7 @@
 import { toRefs } from '@vueuse/shared';
 import { sdk } from '~/sdk';
-<<<<<<< HEAD
-import type { Cart } from '../../../../../plentymarkets-sdk/packages/api-client';
-import type { UseCartReturn, UseCartState, GetCart } from './types';
-=======
 import type { UseCartReturn, UseCartState, GetCart } from './types';
 import type { Cart } from '@plentymarkets/plentymarkets-sdk/packages/api-client/src';
->>>>>>> 568bb8fa
 
 /**
  * @description Composable for managing cart.
