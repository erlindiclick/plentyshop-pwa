--- conflicted
+++ resolved
@@ -1,10 +1,5 @@
-<<<<<<< HEAD
-import { defineConfig } from 'vitepress';
-import typedocSidebar from '../composables/typedoc-sidebar.json';
-=======
 import { defineConfig } from 'vitepress'
 import typedocSidebar from '../reference/composables/typedoc-sidebar.json';
->>>>>>> 620b3008
 
 // https://vitepress.dev/reference/site-config
 export default defineConfig({
@@ -14,11 +9,7 @@
     // https://vitepress.dev/reference/default-theme-config
     nav: [
       { text: 'Home', link: '/' },
-<<<<<<< HEAD
-      { text: 'Composables', link: '/composables/' },
-=======
       { text: 'Composables', link: '/reference/composables/' }
->>>>>>> 620b3008
     ],
 
     sidebar: [
