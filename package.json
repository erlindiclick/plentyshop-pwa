{
  "name": "@plentymarkets/plentyshop-pwa",
  "version": "0.1.0",
  "private": true,
  "license": "MIT",
  "workspaces": [
    "apps/*"
  ],
  "scripts": {
    "prepare": "is-ci || husky install",
    "update:sdk": "yarn up @plentymarkets/shop-api && yarn up @plentymarkets/shop-sdk",
    "setup": "yarn && yarn build && yarn dev",
    "build": "turbo run build",
    "build:analyze": "turbo run build:analyze",
    "dev": "turbo run dev",
    "start": "turbo run start",
    "lint": "turbo run lint",
    "lint:fix": "turbo run lint:fix",
    "format": "prettier --write \"**/*.{ts,vue,css,scss,md}\"",
    "clean": "npx rimraf ./**/node_modules && rm yarn.lock",
    "clean:hard": "npx rimraf ./**/node_modules && npx rimraf ./**/lib && rm yarn.lock && npx rimraf ./**/.turbo && npx rimraf ./**/.nuxt",
    "test": "turbo run test",
    "test:watch": "turbo run test:watch",
    "test:coverage": "npx turbo run test:coverage",
    "test:cypress": "concurrently -k -s=first \"yarn wait-on http-get://localhost:3000 && turbo run test:cypress\" \"yarn start\"",
    "test:cypress-dev": "concurrently -k -s=first \"yarn wait-on http-get://localhost:3000 && turbo run test:cypress-dev\" \"yarn dev\"",
    "lhci:mobile": "lhci autorun"
  },
  "dependencies": {
    "@plentymarkets/shop-api": "^0.12.0",
    "cross-env": "^7.0.3",
    "dotenv": "^16.0.3"
  },
  "devDependencies": {
    "@commitlint/cli": "^17.0.0",
    "@commitlint/config-conventional": "^17.0.0",
    "@lhci/cli": "^0.12.0",
    "@paypal/paypal-js": "7.0.0",
<<<<<<< HEAD
    "@plentymarkets/shop-sdk": "^0.22.0",
=======
    "@plentymarkets/shop-sdk": "^0.21.0",
>>>>>>> d0dab65d
    "@trivago/prettier-plugin-sort-imports": "^4.1.1",
    "@types/uuid": "^9.0.2",
    "@vue-storefront/eslint-config": "~2.0.0-rc.7",
    "babel-preset-node": "^5.1.1",
    "commitizen": "^4.2.5",
    "concurrently": "^8.2.0",
    "cypress-iframe": "^1.0.1",
    "husky": "^8.0.0",
    "is-ci": "^3.0.0",
    "lint-staged": "^14.0.0",
    "prettier": "^3.0.0",
    "rimraf": "^5.0.0",
    "rollup": "^3.0.0",
    "turbo": "1.10.13",
    "typescript": "5.2.2",
    "wait-on": "^7.0.1"
  },
  "engines": {
    "yarn": ">=3.6.1",
    "node": ">=20.0.0"
  },
  "packageManager": "yarn@3.6.4",
  "config": {
    "commitizen": {
      "path": "cz-conventional-changelog",
      "disableScopeLowerCase": true
    }
  }
}<|MERGE_RESOLUTION|>--- conflicted
+++ resolved
@@ -36,11 +36,7 @@
     "@commitlint/config-conventional": "^17.0.0",
     "@lhci/cli": "^0.12.0",
     "@paypal/paypal-js": "7.0.0",
-<<<<<<< HEAD
     "@plentymarkets/shop-sdk": "^0.22.0",
-=======
-    "@plentymarkets/shop-sdk": "^0.21.0",
->>>>>>> d0dab65d
     "@trivago/prettier-plugin-sort-imports": "^4.1.1",
     "@types/uuid": "^9.0.2",
     "@vue-storefront/eslint-config": "~2.0.0-rc.7",
