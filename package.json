--- conflicted
+++ resolved
@@ -28,11 +28,7 @@
     "lhci:mobile": "lhci autorun"
   },
   "dependencies": {
-<<<<<<< HEAD
-    "@plentymarkets/shop-api": "^0.27.1",
-=======
     "@plentymarkets/shop-api": "^0.27.2",
->>>>>>> 68f1395e
     "@vee-validate/nuxt": "^4.12.4",
     "@vee-validate/yup": "^4.12.4",
     "country-flag-icons": "^1.5.7",
