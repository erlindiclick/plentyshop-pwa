{
  "name": "@vsf/nuxt3-boilerplate",
  "version": "0.1.0",
  "private": true,
  "license": "MIT",
  "workspaces": [
    "apps/*"
  ],
  "scripts": {
    "prepare": "is-ci || husky install",
    "setup": "yarn && yarn build && yarn dev",
    "build": "turbo run build",
    "build:analyze": "turbo run build:analyze",
    "dev": "turbo run dev",
    "start": "turbo run start",
    "lint": "turbo run lint",
    "copy:sdk": "cd .. && rm -rf storefront-nuxt3-boilerplate/node_modules/@plentymarkets/plentymarkets-sdk && cp -R plentymarkets-sdk storefront-nuxt3-boilerplate/node_modules/@plentymarkets",
    "lint:fix": "turbo run lint:fix",
    "format": "prettier --write \"**/*.{ts,vue,css,scss,md}\"",
    "clean": "npx rimraf ./**/node_modules && rm yarn.lock",
    "clean:hard": "npx rimraf ./**/node_modules && npx rimraf ./**/lib && rm yarn.lock && npx rimraf ./**/.turbo && npx rimraf ./**/.nuxt",
    "test": "turbo run test",
    "test:watch": "turbo run test:watch",
    "test:coverage": "npx turbo run test:coverage",
    "test:cypress": "concurrently -k -s=first \"yarn wait-on http://localhost:3000 && turbo run test:cypress\" \"yarn start\"",
    "lhci:mobile": "lhci autorun"
  },
  "dependencies": {
    "cross-env": "^7.0.3",
    "dotenv": "^16.0.3"
  },
  "devDependencies": {
    "@commitlint/cli": "^13.2.1",
    "@commitlint/config-conventional": "^13.2.0",
    "@lhci/cli": "^0.12.0",
<<<<<<< HEAD
=======
    "@paypal/paypal-js": "7.0.0",
>>>>>>> 1a1e7087
    "@plentymarkets/plentymarkets-sdk": "^0.1.39",
    "@trivago/prettier-plugin-sort-imports": "^4.1.1",
    "@types/uuid": "^9.0.2",
    "@vue-storefront/eslint-config": "~2.0.0-rc.7",
    "babel-preset-node": "^5.1.1",
    "commitizen": "^4.2.5",
    "concurrently": "^8.2.0",
    "cypress": "^12.12.0",
    "cypress-wait-until": "^2.0.0",
    "eslint": "^8.38.0",
    "husky": "^7.0.4",
    "is-ci": "^1.0.0",
    "lint-staged": "^13.2.1",
    "prettier": "^2.8.8",
    "rimraf": "^3.0.2",
    "rollup": "^2.79.0",
    "turbo": "1.10.12",
    "typescript": "5.1.6",
    "uuid": "^9.0.0",
    "wait-on": "^7.0.1"
  },
  "engines": {
    "yarn": ">=3.6.1",
    "node": ">=20.0.0"
  },
  "packageManager": "yarn@3.6.1",
  "config": {
    "commitizen": {
      "path": "cz-conventional-changelog",
      "disableScopeLowerCase": true
    }
  }
}<|MERGE_RESOLUTION|>--- conflicted
+++ resolved
@@ -33,10 +33,7 @@
     "@commitlint/cli": "^13.2.1",
     "@commitlint/config-conventional": "^13.2.0",
     "@lhci/cli": "^0.12.0",
-<<<<<<< HEAD
-=======
     "@paypal/paypal-js": "7.0.0",
->>>>>>> 1a1e7087
     "@plentymarkets/plentymarkets-sdk": "^0.1.39",
     "@trivago/prettier-plugin-sort-imports": "^4.1.1",
     "@types/uuid": "^9.0.2",
