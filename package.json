{
  "name": "@plentymarkets/plentyshop-pwa",
  "version": "1.2.0",
  "private": true,
  "license": "MIT",
  "workspaces": [
    "apps/*"
  ],
  "scripts": {
    "prepare": "is-ci || husky install",
    "update:sdk": "yarn up @plentymarkets/shop-api && yarn up @plentymarkets/shop-sdk",
    "setup": "yarn && yarn build && yarn dev",
    "build": "turbo run build",
    "build:analyze": "turbo run build:analyze",
    "dev": "turbo run dev",
    "start": "turbo run start",
    "lint": "turbo run lint",
    "lint:fix": "turbo run lint:fix",
    "format": "prettier --check \"**/*.{ts,vue,css,scss,md}\"",
    "format:fix": "prettier --write \"**/*.{ts,vue,css,scss,md}\"",
    "clean": "npx rimraf ./**/node_modules && rm yarn.lock",
    "clean:hard": "npx rimraf ./**/node_modules && npx rimraf ./**/lib && rm yarn.lock && npx rimraf ./**/.turbo && npx rimraf ./**/.nuxt",
    "test": "turbo run test",
    "test:watch": "turbo run test:watch",
    "test:coverage": "npx turbo run test:coverage",
    "test:cypress": "concurrently -k -s=first \"yarn wait-on http-get://localhost:3000 && turbo run test:cypress\" \"yarn start\"",
    "test:cypress-dev": "concurrently -k -s=first \"yarn wait-on http-get://localhost:3000 && turbo run test:cypress-dev\" \"yarn dev\"",
    "lhci:mobile": "lhci autorun"
  },
  "dependencies": {
<<<<<<< HEAD
    "@plentymarkets/shop-api": "file:/Users/luisahaase/PWA/sdk/packages/api-client",
=======
    "@plentymarkets/shop-api": "^0.14.0",
    "country-flag-icons": "^1.5.7",
>>>>>>> 2533b000
    "cross-env": "^7.0.3",
    "dotenv": "^16.0.3"
  },
  "devDependencies": {
    "@commitlint/cli": "^17.0.0",
    "@commitlint/config-conventional": "^17.0.0",
    "@lhci/cli": "^0.12.0",
    "@paypal/paypal-js": "7.0.0",
<<<<<<< HEAD
    "@plentymarkets/shop-sdk": "file:/Users/luisahaase/PWA/sdk/packages/sdk",
=======
    "@plentymarkets/shop-sdk": "^0.24.0",
>>>>>>> 2533b000
    "@trivago/prettier-plugin-sort-imports": "^4.1.1",
    "@types/uuid": "^9.0.2",
    "@vue-storefront/eslint-config": "~2.0.0-rc.7",
    "babel-preset-node": "^5.1.1",
    "commitizen": "^4.2.5",
    "concurrently": "^8.2.0",
    "cypress-iframe": "^1.0.1",
    "husky": "^8.0.0",
    "is-ci": "^3.0.0",
    "lint-staged": "^14.0.0",
    "prettier": "^3.0.0",
    "rimraf": "^5.0.0",
    "rollup": "^3.0.0",
    "turbo": "1.10.13",
    "typescript": "5.2.2",
    "wait-on": "^7.0.1"
  },
  "engines": {
    "yarn": ">=3.6.1",
    "node": ">=20.0.0"
  },
  "packageManager": "yarn@3.6.4",
  "config": {
    "commitizen": {
      "path": "cz-conventional-changelog",
      "disableScopeLowerCase": true
    }
  }
}<|MERGE_RESOLUTION|>--- conflicted
+++ resolved
@@ -28,12 +28,9 @@
     "lhci:mobile": "lhci autorun"
   },
   "dependencies": {
-<<<<<<< HEAD
-    "@plentymarkets/shop-api": "file:/Users/luisahaase/PWA/sdk/packages/api-client",
-=======
     "@plentymarkets/shop-api": "^0.14.0",
     "country-flag-icons": "^1.5.7",
->>>>>>> 2533b000
+
     "cross-env": "^7.0.3",
     "dotenv": "^16.0.3"
   },
@@ -42,11 +39,7 @@
     "@commitlint/config-conventional": "^17.0.0",
     "@lhci/cli": "^0.12.0",
     "@paypal/paypal-js": "7.0.0",
-<<<<<<< HEAD
-    "@plentymarkets/shop-sdk": "file:/Users/luisahaase/PWA/sdk/packages/sdk",
-=======
     "@plentymarkets/shop-sdk": "^0.24.0",
->>>>>>> 2533b000
     "@trivago/prettier-plugin-sort-imports": "^4.1.1",
     "@types/uuid": "^9.0.2",
     "@vue-storefront/eslint-config": "~2.0.0-rc.7",
