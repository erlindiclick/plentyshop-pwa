--- conflicted
+++ resolved
@@ -35,13 +35,8 @@
     "@commitlint/config-conventional": "^13.2.0",
     "@lhci/cli": "^0.12.0",
     "@paypal/paypal-js": "7.0.0",
-<<<<<<< HEAD
-    "@plentymarkets/shop-api": "^0.6.0",
-    "@plentymarkets/shop-sdk": "^0.12.0",
-=======
     "@plentymarkets/shop-api": "^0.7.0",
     "@plentymarkets/shop-sdk": "^0.13.0",
->>>>>>> 9070245d
     "@trivago/prettier-plugin-sort-imports": "^4.1.1",
     "@types/uuid": "^9.0.2",
     "@vue-storefront/eslint-config": "~2.0.0-rc.7",
