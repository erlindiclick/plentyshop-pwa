{
  "name": "@vsf/nuxt3-boilerplate",
  "version": "0.1.0",
  "private": true,
  "license": "MIT",
  "workspaces": [
    "apps/*"
  ],
  "scripts": {
    "prepare": "is-ci || husky install",
    "setup": "yarn && yarn build && yarn dev",
    "build": "turbo run build",
    "build:analyze": "turbo run build:analyze",
    "dev": "turbo run dev",
    "start": "turbo run start",
    "lint": "turbo run lint",
    "copy:sdk": "cd .. && rm -rf storefront-nuxt3-boilerplate/node_modules/@plentymarkets/plentymarkets-sdk && cp -R plentymarkets-sdk storefront-nuxt3-boilerplate/node_modules/@plentymarkets",
    "lint:fix": "turbo run lint:fix",
    "format": "prettier --write \"**/*.{ts,vue,css,scss,md}\"",
    "clean": "npx rimraf ./**/node_modules && rm yarn.lock",
    "clean:hard": "npx rimraf ./**/node_modules && npx rimraf ./**/lib && rm yarn.lock && npx rimraf ./**/.turbo && npx rimraf ./**/.nuxt",
    "test": "turbo run test",
    "test:watch": "turbo run test:watch",
    "test:coverage": "npx turbo run test:coverage",
    "test:cypress": "concurrently -k -s=first \"yarn wait-on http://localhost:3000 && turbo run test:cypress\" \"yarn start\"",
    "lhci:mobile": "lhci autorun"
  },
  "dependencies": {
    "cross-env": "^7.0.3",
    "dotenv": "^16.0.3"
  },
  "devDependencies": {
    "@commitlint/cli": "^13.2.1",
    "@commitlint/config-conventional": "^13.2.0",
    "@lhci/cli": "^0.12.0",
<<<<<<< HEAD
    "@paypal/paypal-js": "7.0.0",
    "@plentymarkets/plentymarkets-sdk": "0.1.36",
=======
    "@plentymarkets/plentymarkets-sdk": "^0.1.38",
>>>>>>> 340f41d9
    "@trivago/prettier-plugin-sort-imports": "^4.1.1",
    "@types/uuid": "^9.0.2",
    "@vue-storefront/eslint-config": "~2.0.0-rc.7",
    "babel-preset-node": "^5.1.1",
    "commitizen": "^4.2.5",
    "concurrently": "^8.2.0",
    "cypress": "^12.12.0",
    "cypress-wait-until": "^2.0.0",
    "eslint": "^8.38.0",
    "husky": "^7.0.4",
    "is-ci": "^1.0.0",
    "lint-staged": "^13.2.1",
    "prettier": "^2.8.8",
    "rimraf": "^3.0.2",
    "rollup": "^2.79.0",
    "turbo": "1.10.12",
    "typescript": "5.1.6",
    "uuid": "^9.0.0",
    "wait-on": "^7.0.1"
  },
  "engines": {
    "yarn": ">=3.6.1",
    "node": ">=20.0.0"
  },
  "packageManager": "yarn@3.6.1",
  "config": {
    "commitizen": {
      "path": "cz-conventional-changelog",
      "disableScopeLowerCase": true
    }
  }
}<|MERGE_RESOLUTION|>--- conflicted
+++ resolved
@@ -33,14 +33,8 @@
     "@commitlint/cli": "^13.2.1",
     "@commitlint/config-conventional": "^13.2.0",
     "@lhci/cli": "^0.12.0",
-<<<<<<< HEAD
-    "@paypal/paypal-js": "7.0.0",
-    "@plentymarkets/plentymarkets-sdk": "0.1.36",
-=======
     "@plentymarkets/plentymarkets-sdk": "^0.1.38",
->>>>>>> 340f41d9
     "@trivago/prettier-plugin-sort-imports": "^4.1.1",
-    "@types/uuid": "^9.0.2",
     "@vue-storefront/eslint-config": "~2.0.0-rc.7",
     "babel-preset-node": "^5.1.1",
     "commitizen": "^4.2.5",
@@ -56,7 +50,6 @@
     "rollup": "^2.79.0",
     "turbo": "1.10.12",
     "typescript": "5.1.6",
-    "uuid": "^9.0.0",
     "wait-on": "^7.0.1"
   },
   "engines": {
