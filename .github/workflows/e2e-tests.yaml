--- conflicted
+++ resolved
@@ -3,18 +3,14 @@
 on:
   workflow_dispatch:
   pull_request:
-<<<<<<< HEAD
-    types: [ opened, synchronize, reopened, ready_for_review ]
+    types: [opened, synchronize, reopened, ready_for_review]
+  push:
+    branches:
+      - main
 
 permissions:
   contents: read
   packages: read
-=======
-    types: [opened, synchronize, reopened, ready_for_review]
-  push:
-    branches:
-      - develop
->>>>>>> 560c3f96
 
 jobs:
   e2e-tests:
