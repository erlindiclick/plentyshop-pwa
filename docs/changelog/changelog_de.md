# Changelog plentyshopPWA

## v1.1.0 (XX.XX.2023) <a href="https://github.com/plentymarkets/plentyshop-pwa/compare/v1.0.0...v1.1.0" target="_blank" rel="noopener"><b>Übersicht aller Änderungen</b></a>

### TODO:

### Hinzugefügt

- PayPal Express Checkout hinzugefügt
- PayPal-Kreditkarten-Zahlungsoption hinzugefügt
- PayPal: Die "integration.config"-Datei wird nicht mehr benötigt
- Mein Konto: Die Erstellung und Bearbeitung von Versand- und Rechnungsadressen ist jetzt möglich
- Mein Konto: Die Auftragshistorie zeigt die letzten Bestellungen von eingeloggten Kund:innen an
- Mein Konto: Die Retourenhistorie zeigt die letzten Retouren von eingeloggten Kund:innen an
- Die Bestellbestätigung zeigt jetzt alle relevanten Daten der Bestellung an
- Die Bestellbestätigung zeigt jetzt Schaltflächen zum Download von Auftragsdokumenten an
- Die Bestellbestätigung kann nach der Authentifizierung über einen Link aufgerufen werden
- Die Bestellbestätigung ist jetzt auch über die Auftragshistorie erreichbar
- Nicht verkäufliche Artikel werden als solche gekennzeichnet
- Die Anzeige von Mengen-/Staffelpreisen auf Artikelseiten wurde hinzugefügt
- Weitere Standardbenachrichtigungen für eine Vielzahl von Interaktionen in der PWA hinzugefügt
- Ladeanimationen hinzugefügt
- Anzeige von Netto-/Bruttopreisen je nach Konfiguration
- Menü im Header hinzugefügt, um zwischen verschiedenen Sprachversionen der PWA zu wechseln
- Mehrsprachige URLs werden nun für verschiedene Sprachversionen der PWA verwendet
- Composable hinzugefügt, das kanonische URL-Metadaten für statische Seiten setzt.
- Benachrichtigung für das Löschen eines Artikels aus dem Warenkorb

### Geändert

- Die URL-Struktur wurde aktualisiert und ähnelt nun mehr der von plentyShop LTS
- Überarbeitete Logik für Artikel mit mehreren Attributen
<<<<<<< HEAD
- Aktueller Staffelpreis wird jetzt auf Artikelseite markiert
=======
- Die Position der Benachrichtungen wurde geändert
>>>>>>> cd7e3c7d

### Behoben

- Nach dem Login wurde der Benutzer fälschlicherweise auf die Startseite weitergeleitet. Der Benutzer bleibt nun auf der aktuellen Seite.
- Filterung: Nicht mehr vorhandene Filteroptionen werden aus der URL entfernt

## v1.0.0 (28.09.2023) Erster Release<|MERGE_RESOLUTION|>--- conflicted
+++ resolved
@@ -30,11 +30,8 @@
 
 - Die URL-Struktur wurde aktualisiert und ähnelt nun mehr der von plentyShop LTS
 - Überarbeitete Logik für Artikel mit mehreren Attributen
-<<<<<<< HEAD
 - Aktueller Staffelpreis wird jetzt auf Artikelseite markiert
-=======
 - Die Position der Benachrichtungen wurde geändert
->>>>>>> cd7e3c7d
 
 ### Behoben
 
