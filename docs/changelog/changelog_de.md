# Changelog plentyshopPWA

## v1.1.0 (XX.XX.2023) <a href="https://github.com/plentymarkets/plentyshop-pwa/compare/v1.0.0...v1.1.0" target="_blank" rel="noopener"><b>Übersicht aller Änderungen</b></a>

### TODO

- [Middleware](./docs/config/middleware.md) `API_ENDPOINT` muss nun über eine `.env`-Datei unter `apps/server` gepflegt werden.

### Hinzugefügt

- PayPal Express Checkout hinzugefügt
- PayPal-Kreditkarten-Zahlungsoption hinzugefügt
- PayPal: Die "integration.config"-Datei wird nicht mehr benötigt
- Mein Konto: Die Erstellung und Bearbeitung von Versand- und Rechnungsadressen ist jetzt möglich
- Mein Konto: Die Auftragshistorie zeigt die letzten Bestellungen von eingeloggten Kund:innen an
- Mein Konto: Die Retourenhistorie zeigt die letzten Retouren von eingeloggten Kund:innen an
- Die Bestellbestätigung zeigt jetzt alle relevanten Daten der Bestellung an
- Die Bestellbestätigung zeigt jetzt Schaltflächen zum Download von Auftragsdokumenten an
- Die Bestellbestätigung kann nach der Authentifizierung über einen Link aufgerufen werden
- Die Bestellbestätigung ist jetzt auch über die Auftragshistorie erreichbar
- Nicht verkäufliche Artikel werden als solche gekennzeichnet
- Die Anzeige von Mengen-/Staffelpreisen auf Artikelseiten wurde hinzugefügt
- Weitere Standardbenachrichtigungen für eine Vielzahl von Interaktionen in der PWA hinzugefügt
- Ladeanimationen hinzugefügt
- Anzeige von Netto-/Bruttopreisen je nach Konfiguration
- Menü im Header hinzugefügt, um zwischen verschiedenen Sprachversionen der PWA zu wechseln
- Mehrsprachige URLs werden nun für verschiedene Sprachversionen der PWA verwendet
- Composable hinzugefügt, das kanonische URL-Metadaten für statische Seiten setzt.
- Benachrichtigung für das Löschen eines Artikels aus dem Warenkorb

### Geändert

- Die URL-Struktur wurde aktualisiert und ähnelt nun mehr der von plentyShop LTS
- Überarbeitete Logik für Artikel mit mehreren Attributen
- Aktueller Staffelpreis wird jetzt auf Artikelseite markiert
- Die Position der Benachrichtungen wurde geändert
- Bei Artikeln mit unterschiedlichen Preisen wird auf der Kategorieseite der niedrigste Preis als "ab Preis" angezeigt

### Behoben

- Nach dem Login wurde der Benutzer fälschlicherweise auf die Startseite weitergeleitet. Der Benutzer bleibt nun auf der aktuellen Seite.
<<<<<<< HEAD
- Bewertungen und AggregateRating zu SEO-strukturierten Daten hinzugefügt
=======
- Filterung: Nicht mehr vorhandene Filteroptionen werden aus der URL entfernt

>>>>>>> d3dcfcc9
## v1.0.0 (28.09.2023) Erster Release<|MERGE_RESOLUTION|>--- conflicted
+++ resolved
@@ -39,10 +39,7 @@
 ### Behoben
 
 - Nach dem Login wurde der Benutzer fälschlicherweise auf die Startseite weitergeleitet. Der Benutzer bleibt nun auf der aktuellen Seite.
-<<<<<<< HEAD
 - Bewertungen und AggregateRating zu SEO-strukturierten Daten hinzugefügt
-=======
 - Filterung: Nicht mehr vorhandene Filteroptionen werden aus der URL entfernt
 
->>>>>>> d3dcfcc9
 ## v1.0.0 (28.09.2023) Erster Release