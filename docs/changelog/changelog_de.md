--- conflicted
+++ resolved
@@ -13,9 +13,7 @@
 ### Geändert
 
 - Die Cookiebar Logik wurde überarbeitet.
-<<<<<<< HEAD
 - Beschriftungsübersetzungen für Cookiebar schaltflächen hinzugefügt
-=======
 - Die Sprachauswahl wurde überarbeitet und zeigt jetzt Länderflaggen an.
 - Die Checkout-Seite wurde überarbeitet, um weniger Daten zu laden.
 
@@ -27,7 +25,6 @@
 - Kategorien wurden in der falschen Sprache geladen, wenn die Website zum ersten Mal mit SSR gerendert wurde.
 – Die Variationsauswahl hat die Variation nicht aus der URL entfernt, wenn die Basisvariation ausgewählt wurde.
 - Produkte auf der Bestellbestätigungsseite haben nicht auf das korrekte Produkt verlinkt.
->>>>>>> 1e64da62
 
 ## v1.1.0 (03.11.2023) <a href="https://github.com/plentymarkets/plentyshop-pwa/compare/v1.0.0...v1.1.0" target="_blank" rel="noopener"><b>Übersicht aller Änderungen</b></a>
 
