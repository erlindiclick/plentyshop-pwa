--- conflicted
+++ resolved
@@ -10,13 +10,9 @@
 
 ### Behoben
 
-<<<<<<< HEAD
+- Die Facettenfilterung auf der Kategorieseite wurde korrigiert
 - Zufälliger Anmeldefehler behoben
 - Hydration und intlify Warnungen wurden behoben
-=======
-- Die Facettenfilterung auf der Kategorieseite wurde korrigiert
-- Hydration und intlify Warnungen wurden behoben.
->>>>>>> da007fb3
 - Neuer Artikel im Warenkorb erstellen, anstatt die Menge zu aktualisieren
 
 ## v1.4.0 (2024-04-15) <a href="https://github.com/plentymarkets/plentyshop-pwa/compare/v1.3.0...v1.4.0" target="_blank" rel="noopener">
