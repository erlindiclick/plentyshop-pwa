# Changelog plentyshopPWA

## v1.4.1 (2024-xx-xx) <a href="https://github.com/plentymarkets/plentyshop-pwa/compare/v1.4.0...v1.4.1" target="_blank" rel="noopener">

### New

<<<<<<< HEAD
- Width and height attributes to images on category and product view
- Selection for the saved addresses at checkout
=======
- a guest login page before going to checkout
- width and height attributes to images on category and product view
>>>>>>> ab85454e

### Fixed

- Fixed hydration and intlify warnings
- Creating new item in basket, instead of updating quantity

### Changed

- Mark optional and required form fields.

## v1.4.0 (2024-04-15) <a href="https://github.com/plentymarkets/plentyshop-pwa/compare/v1.3.0...v1.4.0" target="_blank" rel="noopener">

### Migration guide

- The upload action was changed [.github/workflows/upload.yml](https://github.com/plentymarkets/plentyshop-pwa/compare/v1.3.0...v1.4.0#diff-8cf0b5fae548aab9bd49f5020da9c0e35d281984b82b8a5358ffb1c1ae5bec13L5) update the file to make use of the [config feature](https://pwa-docs.plentymarkets.com/guide/setup/deployment#config)
- We now require an API Security Token to make requests to the plentysystems API. [setup guide](https://pwa-docs.plentymarkets.com/guide/how-to/middleware#api-security-token)
- Category routing has been updated, and the /c prefix has been removed. Please verify that no static URLs in your application still include /c.
  - To accommodate the /c routing change, the [category page](https://github.com/plentymarkets/plentyshop-pwa/compare/v1.3.0...v1.4.0#diff-2f61484eb978aa090fc50dcba90bc44813b45081f25dbff295434cdf6bf219a4) was moved from apps/web/pages/category/[slug].vue to apps/web/pages/[...slug].vue.

### New

- a ‘Previous’ button to the return form for easier navigation.
- Added tag display on single item and category views.
- a box component for selecting item attributes, enhancing user interaction
- an image component for selecting item attributes, enhancing user interaction
- possibility to mark a primary address for improved address management
- item availability display to provide inventory status.
- sitemap generation feature for static content.
- display for bundle items in item, cart, checkout, and order summary
- performance optimisation for wishlist calls.
- ‘config’ repository variable to the upload action.
- unified address handling in a single component.
- support for the modern image format (AVIF).
- search by tags.
- order return confirmation page.

### Changed

- Removed unnecessary HTML nodes to reduce DOM size.
- Changed filenames of legal pages.
- Optimized i18n imports.
- Performed an Nuxt upgrade to version 3.11.1.
- Unified the design of 'Remove' buttons.
- Changed the return layout from a popup to its own page.
- Removed ‘…/c/…’ as category URL identifier for cleaner URLs.
- Modified the order of address format.
- Updated the styling of the order confirmation page.
- Implemented different imagesize URLs for different viewport sizes.
- Moved the ‘delete from wishlist’ button to the top right.
- Updated the upload action.

### Fixed

- Improved the image quality on the wishlist.
- added validation for return quantity and reason during return creation.
- Updated the order quantity after making a return.
- Fixed the styling of the attribute select arrow.
- Fixed the styling of price buttons filter.
- Adjusted the return form for mobile return orders.
- Fixed the behavior and name of the ‘Back to Shopping’ button.
- Fixed a bug where an email address was added to the searchbar via autocomplete.
- Unified the styling of input heights.
- Unified the styling of order properties.
- Fixed styling issues on radio buttons and adjusted spacing on checkboxes and coupons.
- Fixed the styling and wording on the new return page.
- Excluded certain pages from the sitemap.
- Fixed the function of the 'Product' button in the navbar for mobile device.
- Canonical URL includes currently selected language path.
- Fixed the format of legal text on small display sizes.
- Fixed the header color on mobile devices, to have a unified look and feel.
- Ensured the cart does not clear after a failed order process.
- Fixed homepage layout shifts and deliver fixed image sizes.
- Added missing translations on the homepage.
- Fixed the issue where a hard load after language switch leads to a 404 error.
- Added the missing wishlist navigation button on mobile devices.
- Fixed the link to the contribution guidelines in the documentation.

## New Contributors

- @N-Feist made their first contribution in https://github.com/plentymarkets/plentyshop-pwa/pull/334
- @dependabot made their first contribution in https://github.com/plentymarkets/plentyshop-pwa/pull/389

**Full Changelog**: https://github.com/plentymarkets/plentyshop-pwa/compare/v1.3.0...v1.4.0

## v1.3.0 (2024-02-06) <a href="https://github.com/plentymarkets/plentyshop-pwa/compare/v1.2.0...v1.3.0" target="_blank" rel="noopener">

### New

- Added order properties on product pages, in the cart, and on the order summary.
- Added coupons.
- Added PayPal's **Pay Later** option for payments.
- Added returns, including return reasons.
- Added wishlist functionality, including the ability to add products to the cart directly from the wishlist.
- Added product ratings to category pages.
- Added configuration (`cookie-scripts.config.ts`) to determine which scripts to load when a user accepts a consent cookie.
- Added Cloudflare Turnstile to protect forms against bots. For further information on how to configure Turnstile, refer [to the documentation](https://pwa-docs.plentymarkets.com/guide/how-to/bot-protection).
- Added form validation with vee-validate. The following forms have validation:
  - Registering a new account
  - Signing up for the newsletter
  - Add a product with order properties to the cart
  - Parts of the checkout; full coverage of the checkout will be added in the future
- Added a way to exit preview mode on live domains.

### Changed

- Deployments now use a unified endpoint. This means the secret `URL_ENDPOINT` is obsolete.

### Fixed

- Addresses in the checkout now update properly.
- The PayPal buttons now show the correct text depending on the location of the button.
- The mega menu no longer displays categories without a label.
- The cookie consent bar is now translated in English and German.
- The lifespan of the `vsf-locale` cookie has been fixed. The lifespan is now 100 days.
- Fixed Cumulative Layout Shifts caused by the language picker.
- Added missing aria labels to the category pagination.
- Added missing aria labels to the cookie bar.
- Improved the clickable area on the logo for better accessibility on mobile.
- When navigating back from the registration modal on mobile, the modal now closes and you no longer return to the previous URL.

## v1.2.0 (2023-11-28) <a href="https://github.com/plentymarkets/plentyshop-pwa/compare/v1.1.0...v1.2.0" target="_blank" rel="noopener"><b>Overview of all changes</b></a>

### New

- Added getters to show variation properties.
- Added a frontend toggle to disable the pwa preview mode.
- Added structured data for ratings (reviews).
- Added item images on the order confirmation (thank you) page.
- Added protection against CSRF attacks.

### Changed

- Reworked logic of cookie bar.
- Added ARIA label translations for cookie bar buttons.
- The language select has been refactored and is now showing country flags.
- Refactored the checkout page to load less data.

### Fixed

- CancellationForm page not loading.
- Failing minimum buy price setting was not shown as error.
- Notifications were causing a layout shift for the user, this has been fixed.
- Categories loading in the wrong language when the site was rendered with SSR for the first time.
- The variation select didn't remove the variation from the URL when the base variation was selected.
- Products on the order confirmation didn't link to the correct product.

## v1.1.0 (2023-11-03) <a href="https://github.com/plentymarkets/plentyshop-pwa/compare/v1.0.0...v1.1.0" target="_blank" rel="noopener"><b>Overview of all changes</b></a>

### TODO

- [Middleware](./docs/config/middleware.md) `API_ENDPOINT` now has to be maintained via an `.env` file under `apps/server`.

### New

- Added PayPal Express Checkout
- Added PayPal payment option for credit cards
- PayPal: The `integration.config` file is no longer required
- MyAccount: The creation and editing of shipping and billing addresses is now possible
- MyAccount: The order history shows the latest orders of the logged-in customer
- MyAccount: The return history shows the latest returns of the logged-in customer
- The order confirmation now shows all relevant data of the order
- The order confirmation now displays buttons to download order documents
- The order confirmation can now be accessed via a link after authentication
- The order confirmation is now also accessible via the order history
- None saleable products are marked as such
- Added display of bulk and graduated prices on product pages
- Display of net/gross prices depending on the configuration
- Added menu to header to switch between different language versions of the PWA
- Multilingual URLs are now used for different language versions of the PWA
- Added structured data for breadcrumbs, categories, products and logo
- Added composable that sets canonical url metadata for static pages.
- Added more default notifications for a variaty of interactions in the PWA
- Added loading animations where applicable

### Changed

- Reworked logic of products with multiple attributes
- Current bulk price is now marked on product pages
- For products with different prices, the cheapest price is displayed as "from price" on the category page
- Updated URL structure to be more similar to plentyShop LTS
- Changed position of notifications

### Fixed

- After login the user was wrongfully forwared to the homepage. The user now stays on the current page.
- Added reviews and AggregateRating to seo structured data
- Filtering: No longer available filters are removed from the URL

## v1.0.0 (28.09.2023) First release<|MERGE_RESOLUTION|>--- conflicted
+++ resolved
@@ -4,13 +4,9 @@
 
 ### New
 
-<<<<<<< HEAD
+- a guest login page before going to checkout
 - Width and height attributes to images on category and product view
 - Selection for the saved addresses at checkout
-=======
-- a guest login page before going to checkout
-- width and height attributes to images on category and product view
->>>>>>> ab85454e
 
 ### Fixed
 
