# Changelog plentyshopPWA

## v1.1.0 (XX.XX.2023) <a href="https://github.com/plentymarkets/plentyshop-pwa/compare/v1.0.0...v1.0.1" target="_blank" rel="noopener"><b>Overview of all changes</b></a>

### TODO

- [Middleware](./docs/config/middleware.md) `API_ENDPOINT` now has to be maintained via an `.env` file under `apps/server`.

### New

- Added PayPal Express Checkout
- Added PayPal payment option for credit cards
- PayPal: The "integration.config"-file is no longer required
- MyAccount: The creation and editing of shipping and billing addresses is now possilbe
- MyAccount: The order history shows the latest orders of the logged-in customer
- MyAccount: The return history shows the latest returns of the logged-in customer
- The order confirmation now shows all relevant data of the order
- The order confirmation now displays buttons to download order documents
- The order confirmation can now be accessed via a link after authentication
- The order confirmation is now also accessible via the order history
- None saleable items are marked as such
- Added display of bulk and graduated prices on item pages
- Added more default notifications for a variaty of interactions in the PWA
- Added loading animations where applicable
- Display of net/gross prices depending on the configuration
- Added menu to header to switch between different language versions of the PWA
- Multilingual URLs are now used for different language versions of the PWA
- Added composable that sets canonical url metadata for static pages.
- Added notification for deleting an item from the cart

### Changed

- Updated URL structure to be more similar to plentyShop LTS
- Reworked logic of items with multiple attributes
- Current bulk price is now marked on item pages
- Changed position of notifications
- For items with different prices, the cheapest price is displayed as "from price" on the category page

### Fixed

- After login the user was wrongfully forwared to the homepage. The user now stays on the current page.
<<<<<<< HEAD
- Added reviews and AggregateRating to seo structured data
=======
- Filtering: No longer available filters are removed from the URL

>>>>>>> d3dcfcc9
## v1.0.0 (28.09.2023) First release<|MERGE_RESOLUTION|>--- conflicted
+++ resolved
@@ -39,10 +39,7 @@
 ### Fixed
 
 - After login the user was wrongfully forwared to the homepage. The user now stays on the current page.
-<<<<<<< HEAD
 - Added reviews and AggregateRating to seo structured data
-=======
 - Filtering: No longer available filters are removed from the URL
 
->>>>>>> d3dcfcc9
 ## v1.0.0 (28.09.2023) First release