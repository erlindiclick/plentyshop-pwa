# Changelog plentyshopPWA

## v1.4.1 (2024-xx-xx) <a href="https://github.com/plentymarkets/plentyshop-pwa/compare/v1.4.0...v1.4.1" target="_blank" rel="noopener">

### New

- a guest login page before going to checkout
- Width and height attributes to images on category and product view
- Selection for the saved addresses at checkout
<<<<<<< HEAD
- Product renaming in the documentation files
=======
- Added quick checkout functionality.
>>>>>>> 1bf05c51

### Fixed

- Fixed facet filtering on category page
- Fixed random login error
- Fixed hydration and intlify warnings
- Creating new item in basket, instead of updating quantity
- Fixed aspect ratio on homepage hero img

### Changed

- Mark optional and required form fields.

## v1.4.0 (2024-04-15) <a href="https://github.com/plentymarkets/plentyshop-pwa/compare/v1.3.0...v1.4.0" target="_blank" rel="noopener">

### Migration guide

- The upload action was changed [.github/workflows/upload.yml](https://github.com/plentymarkets/plentyshop-pwa/compare/v1.3.0...v1.4.0#diff-8cf0b5fae548aab9bd49f5020da9c0e35d281984b82b8a5358ffb1c1ae5bec13L5) update the file to make use of the [config feature](https://pwa-docs.plentymarkets.com/guide/setup/deployment#config)
- We now require an API Security Token to make requests to the plentysystems API. [setup guide](https://pwa-docs.plentymarkets.com/guide/how-to/middleware#api-security-token)
- Category routing has been updated, and the /c prefix has been removed. Please verify that no static URLs in your application still include /c.
  - To accommodate the /c routing change, the [category page](https://github.com/plentymarkets/plentyshop-pwa/compare/v1.3.0...v1.4.0#diff-2f61484eb978aa090fc50dcba90bc44813b45081f25dbff295434cdf6bf219a4) was moved from apps/web/pages/category/[slug].vue to apps/web/pages/[...slug].vue.

### New

- a ‘Previous’ button to the return form for easier navigation.
- Added tag display on single item and category views.
- a box component for selecting item attributes, enhancing user interaction
- an image component for selecting item attributes, enhancing user interaction
- possibility to mark a primary address for improved address management
- item availability display to provide inventory status.
- sitemap generation feature for static content.
- display for bundle items in item, cart, checkout, and order summary
- performance optimisation for wishlist calls.
- ‘config’ repository variable to the upload action.
- unified address handling in a single component.
- support for the modern image format (AVIF).
- search by tags.
- order return confirmation page.

### Changed

- Removed unnecessary HTML nodes to reduce DOM size.
- Changed filenames of legal pages.
- Optimized i18n imports.
- Performed an Nuxt upgrade to version 3.11.1.
- Unified the design of 'Remove' buttons.
- Changed the return layout from a popup to its own page.
- Removed ‘…/c/…’ as category URL identifier for cleaner URLs.
- Modified the order of address format.
- Updated the styling of the order confirmation page.
- Implemented different imagesize URLs for different viewport sizes.
- Moved the ‘delete from wishlist’ button to the top right.
- Updated the upload action.

### Fixed

- Improved the image quality on the wishlist.
- added validation for return quantity and reason during return creation.
- Updated the order quantity after making a return.
- Fixed the styling of the attribute select arrow.
- Fixed the styling of price buttons filter.
- Adjusted the return form for mobile return orders.
- Fixed the behavior and name of the ‘Back to Shopping’ button.
- Fixed a bug where an email address was added to the searchbar via autocomplete.
- Unified the styling of input heights.
- Unified the styling of order properties.
- Fixed styling issues on radio buttons and adjusted spacing on checkboxes and coupons.
- Fixed the styling and wording on the new return page.
- Excluded certain pages from the sitemap.
- Fixed the function of the 'Product' button in the navbar for mobile device.
- Canonical URL includes currently selected language path.
- Fixed the format of legal text on small display sizes.
- Fixed the header color on mobile devices, to have a unified look and feel.
- Ensured the cart does not clear after a failed order process.
- Fixed homepage layout shifts and deliver fixed image sizes.
- Added missing translations on the homepage.
- Fixed the issue where a hard load after language switch leads to a 404 error.
- Added the missing wishlist navigation button on mobile devices.
- Fixed the link to the contribution guidelines in the documentation.

## New Contributors

- @N-Feist made their first contribution in https://github.com/plentymarkets/plentyshop-pwa/pull/334
- @dependabot made their first contribution in https://github.com/plentymarkets/plentyshop-pwa/pull/389

**Full Changelog**: https://github.com/plentymarkets/plentyshop-pwa/compare/v1.3.0...v1.4.0

## v1.3.0 (2024-02-06) <a href="https://github.com/plentymarkets/plentyshop-pwa/compare/v1.2.0...v1.3.0" target="_blank" rel="noopener">

### New

- Added order properties on product pages, in the cart, and on the order summary.
- Added coupons.
- Added PayPal's **Pay Later** option for payments.
- Added returns, including return reasons.
- Added wishlist functionality, including the ability to add products to the cart directly from the wishlist.
- Added product ratings to category pages.
- Added configuration (`cookie-scripts.config.ts`) to determine which scripts to load when a user accepts a consent cookie.
- Added Cloudflare Turnstile to protect forms against bots. For further information on how to configure Turnstile, refer [to the documentation](https://pwa-docs.plentymarkets.com/guide/how-to/bot-protection).
- Added form validation with vee-validate. The following forms have validation:
  - Registering a new account
  - Signing up for the newsletter
  - Add a product with order properties to the cart
  - Parts of the checkout; full coverage of the checkout will be added in the future
- Added a way to exit preview mode on live domains.

### Changed

- Deployments now use a unified endpoint. This means the secret `URL_ENDPOINT` is obsolete.

### Fixed

- Addresses in the checkout now update properly.
- The PayPal buttons now show the correct text depending on the location of the button.
- The mega menu no longer displays categories without a label.
- The cookie consent bar is now translated in English and German.
- The lifespan of the `vsf-locale` cookie has been fixed. The lifespan is now 100 days.
- Fixed Cumulative Layout Shifts caused by the language picker.
- Added missing aria labels to the category pagination.
- Added missing aria labels to the cookie bar.
- Improved the clickable area on the logo for better accessibility on mobile.
- When navigating back from the registration modal on mobile, the modal now closes and you no longer return to the previous URL.

## v1.2.0 (2023-11-28) <a href="https://github.com/plentymarkets/plentyshop-pwa/compare/v1.1.0...v1.2.0" target="_blank" rel="noopener"><b>Overview of all changes</b></a>

### New

- Added getters to show variation properties.
- Added a frontend toggle to disable the pwa preview mode.
- Added structured data for ratings (reviews).
- Added item images on the order confirmation (thank you) page.
- Added protection against CSRF attacks.

### Changed

- Reworked logic of cookie bar.
- Added ARIA label translations for cookie bar buttons.
- The language select has been refactored and is now showing country flags.
- Refactored the checkout page to load less data.

### Fixed

- CancellationForm page not loading.
- Failing minimum buy price setting was not shown as error.
- Notifications were causing a layout shift for the user, this has been fixed.
- Categories loading in the wrong language when the site was rendered with SSR for the first time.
- The variation select didn't remove the variation from the URL when the base variation was selected.
- Products on the order confirmation didn't link to the correct product.

## v1.1.0 (2023-11-03) <a href="https://github.com/plentymarkets/plentyshop-pwa/compare/v1.0.0...v1.1.0" target="_blank" rel="noopener"><b>Overview of all changes</b></a>

### TODO

- [Middleware](./docs/config/middleware.md) `API_ENDPOINT` now has to be maintained via an `.env` file under `apps/server`.

### New

- Added PayPal Express Checkout
- Added PayPal payment option for credit cards
- PayPal: The `integration.config` file is no longer required
- MyAccount: The creation and editing of shipping and billing addresses is now possible
- MyAccount: The order history shows the latest orders of the logged-in customer
- MyAccount: The return history shows the latest returns of the logged-in customer
- The order confirmation now shows all relevant data of the order
- The order confirmation now displays buttons to download order documents
- The order confirmation can now be accessed via a link after authentication
- The order confirmation is now also accessible via the order history
- None saleable products are marked as such
- Added display of bulk and graduated prices on product pages
- Display of net/gross prices depending on the configuration
- Added menu to header to switch between different language versions of the PWA
- Multilingual URLs are now used for different language versions of the PWA
- Added structured data for breadcrumbs, categories, products and logo
- Added composable that sets canonical url metadata for static pages.
- Added more default notifications for a variaty of interactions in the PWA
- Added loading animations where applicable

### Changed

- Reworked logic of products with multiple attributes
- Current bulk price is now marked on product pages
- For products with different prices, the cheapest price is displayed as "from price" on the category page
- Updated URL structure to be more similar to plentyShop LTS
- Changed position of notifications

### Fixed

- After login the user was wrongfully forwared to the homepage. The user now stays on the current page.
- Added reviews and AggregateRating to seo structured data
- Filtering: No longer available filters are removed from the URL

## v1.0.0 (28.09.2023) First release<|MERGE_RESOLUTION|>--- conflicted
+++ resolved
@@ -7,11 +7,9 @@
 - a guest login page before going to checkout
 - Width and height attributes to images on category and product view
 - Selection for the saved addresses at checkout
-<<<<<<< HEAD
 - Product renaming in the documentation files
-=======
 - Added quick checkout functionality.
->>>>>>> 1bf05c51
+
 
 ### Fixed
 
